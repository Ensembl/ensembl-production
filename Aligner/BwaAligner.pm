--- conflicted
+++ resolved
@@ -67,15 +67,9 @@
   $self->run_cmd($index_cmd, 'index');
   
   my $samtools_index_cmd = "$self->{samtools} faidx ";
-<<<<<<< HEAD
-  $cmd = "$samtools_index_cmd $file";
-  $self->execute($cmd);
-  $self->index_cmds($cmd);
-=======
   $samtools_index_cmd   .= " $file ";
   
   $self->run_cmd($samtools_index_cmd, 'index');
->>>>>>> 4bd42bd9
 }
 
 sub index_exists {
@@ -119,15 +113,7 @@
   my $align_cmd = "$self->{align_program} $program ";
   $align_cmd   .= " $ref $file > $sai_file ";
   
-<<<<<<< HEAD
-  my $sai_file = "$file.sai";
-  my $align_cmd = "$self->{bwa} $self->{program} ";
-  my $cmd = "$align_cmd $ref $file > $sai_file";
-  $self->execute($cmd);
-  $self->align_cmds($cmd);
-=======
   $self->run_cmd($align_cmd, 'align');
->>>>>>> 4bd42bd9
   
   return $sai_file;
 }
@@ -135,17 +121,10 @@
 sub align_file {
   my ($self, $ref, $sam, $files, $aligneds, $program) = @_;
   
-<<<<<<< HEAD
-  my $sam_cmd = "$self->{bwa} $program ";
-  my $cmd = "$sam_cmd $ref $aligneds $files > $sam";
-  $self->execute($cmd);
-  $self->align_cmds($cmd);
-=======
   my $align_cmd = "$self->{align_program} $program ";
   $align_cmd   .= " $ref $aligneds $files > $sam";
   
   $self->run_cmd($align_cmd, 'align');
->>>>>>> 4bd42bd9
   
   return $sam;
 }
