--- conflicted
+++ resolved
@@ -145,16 +145,10 @@
       " --genomeChrBinNbits $genomeChrBinNbits";
   }
   
-<<<<<<< HEAD
-  my $cmd = "$index_cmd $index_options";
-  $self->execute($cmd);
-  $self->index_cmds($cmd);
-=======
   my $index_cmd = $self->{index_program};
   $index_cmd   .= " $index_options";
   
   $self->run_cmd($index_cmd, 'index');
->>>>>>> 4bd42bd9
 }
 
 sub index_exists {
@@ -195,21 +189,7 @@
   $align_cmd   .= " $self->{align_params} ";
   $align_cmd   .= "  > $sam ";
   
-<<<<<<< HEAD
-  if ($self->{read_type} eq 'long_reads') {
-    $star_cmd .= 'long';
-    $star_options .= $self->{long_read_options};
-  } elsif ($self->{read_type} eq 'cross_species') {
-    $star_cmd .= 'long';
-    $star_options .= $self->{cross_species_options};
-  }
-  
-  my $cmd = "$star_cmd $star_options > $sam";
-  $self->execute($cmd);
-  $self->align_cmds($cmd);
-=======
   $self->run_cmd($align_cmd, 'align');
->>>>>>> 4bd42bd9
   
   return $sam;
 }
