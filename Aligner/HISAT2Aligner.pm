--- conflicted
+++ resolved
@@ -86,10 +86,7 @@
     $index_cmd .= " --quiet --ss $ss_file --exon $exon_file ";
   }
   
-<<<<<<< HEAD
   $index_cmd .= " -p $self->{threads}";
-=======
->>>>>>> 64c77db3
   $index_cmd .= " $file $index_name";
   
   $self->run_cmd($index_cmd, 'index');
