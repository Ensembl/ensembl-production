--- conflicted
+++ resolved
@@ -1,4 +1,3 @@
-
 #  See the NOTICE file distributed with this work for additional information
 #  regarding copyright ownership.
 #  Licensed under the Apache License, Version 2.0 (the "License");
@@ -15,23 +14,15 @@
 from ensembl.production.hive.BaseProdRunnable import BaseProdRunnable
 from ensembl.production.metadata.updater.core import CoreMetaUpdater
 
+
 class MetadataUpdaterHiveCore(BaseProdRunnable):
 
     def run(self):
-<<<<<<< HEAD
         if self.param("force") == 0 or self.param("force") is None:
             run = CoreMetaUpdater(self.param("database_uri"), self.param("metadata_uri"), self.param("taxonomy_uri"))
         elif self.param("force") == 1:
-            run = CoreMetaUpdater(self.param("database_uri"), self.param("metadata_uri"), self.param("taxonomy_uri"), force=1)
+            run = CoreMetaUpdater(self.param("database_uri"), self.param("metadata_uri"), self.param("taxonomy_uri"),
+                                  force=1)
         else:
             raise ValueError(f"Unable to figure out param {self.param('force')}")
-        run.process_core()
-=======
-        if self.param("force") == 0:
-            Run = CoreMetaUpdater(self.param("database_uri"), self.param("metadata_uri"), self.param("taxonomy_uri"))
-        elif self.param("force") == 1:
-            Run = CoreMetaUpdater(self.param("database_uri"), self.param("metadata_uri"), self.param("taxonomy_uri"), force=1)
-        else:
-            raise ValueError
-        Run.process_core()
->>>>>>> 5141c838
+        run.process_core()