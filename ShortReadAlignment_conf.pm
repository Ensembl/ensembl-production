--- conflicted
+++ resolved
@@ -466,13 +466,8 @@
                               aligner_dir    => $aligner_dir,
                               samtools_dir   => $self->o('samtools_dir'),
                               threads        => $self->o('threads'),
-<<<<<<< HEAD
-                              read_type      => $read_type,
-=======
                               run_mode       => $self->o('run_mode'),
                               max_intron     => $self->o('max_intron'),
-                              clean_up       => $self->o('clean_up'),
->>>>>>> 34d70906
                               escape_branch  => -1,
                             },
       -rc_name           => 'align_default',
@@ -493,13 +488,8 @@
                               aligner_dir    => $aligner_dir,
                               samtools_dir   => $self->o('samtools_dir'),
                               threads        => $self->o('threads'),
-<<<<<<< HEAD
-                              read_type      => $read_type,
-=======
                               run_mode       => $self->o('run_mode'),
                               max_intron     => $self->o('max_intron'),
-                              clean_up       => $self->o('clean_up'),
->>>>>>> 34d70906
                             },
       -rc_name           => 'align_himem',
       -flow_into         => {
