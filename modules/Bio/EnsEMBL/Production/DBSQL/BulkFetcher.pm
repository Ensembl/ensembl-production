=head1 LICENSE

Copyright [1999-2015] Wellcome Trust Sanger Institute and the EMBL-European Bioinformatics Institute
<<<<<<< HEAD
Copyright [2016-2025] EMBL-European Bioinformatics Institute
=======
Copyright [2016-2024] EMBL-European Bioinformatics Institute
>>>>>>> 057d0d6c

Licensed under the Apache License, Version 2.0 (the "License");
you may not use this file except in compliance with the License.
You may obtain a copy of the License at

     http://www.apache.org/licenses/LICENSE-2.0

Unless required by applicable law or agreed to in writing, software
distributed under the License is distributed on an "AS IS" BASIS,
WITHOUT WARRANTIES OR CONDITIONS OF ANY KIND, either express or implied.
See the License for the specific language governing permissions and
limitations under the License.

=head1 NAME

  Bio::EnsEMBL::Production::DBSQL::BulkFetcher - library of functions for grabbing big chunks of database

=head1 SYNOPSIS


=head1 DESCRIPTION

  Data-fetching methods for grabbing big chunks of Ensembl for dumping.
  More time-efficient than the normal API. The output is never Ensembl objects.

=cut

package Bio::EnsEMBL::Production::DBSQL::BulkFetcher;

use strict;
use warnings;
use Bio::EnsEMBL::Utils::Argument qw(rearrange);
use Bio::EnsEMBL::Utils::Exception qw(throw);

use Log::Log4perl qw/get_logger/;

my $log = get_logger();

sub new {
    my ($class, @args) = @_;
    my $self = bless({}, ref($class) || $class);
    ($self->{biotypes}, $self->{level}, $self->{load_xrefs}, $self->{external_dbs} ) =
        rearrange([ 'BIOTYPES', 'LEVEL', 'LOAD_XREFS', 'EXCLUDE_EXTERNAL_DBS' ], @args);
    $self->{load_xrefs} ||= 0;
    $self->{level} ||= 'gene';
    $self->{external_dbs} ||= []; 
    return $self;
}

sub export_genes {

    my ($self, $dba, $biotypes, $level, $load_xrefs) = @_;

    $biotypes = $self->{biotypes} unless defined $biotypes;
    $level = $self->{level} unless defined $level;
    $load_xrefs = $self->{load_xrefs} unless defined $load_xrefs;

    # query for all genes, hash by ID
    $log->info("Exporting genes for " . $dba->species());
    my $genes = $self->get_genes($dba, $biotypes, $level, $load_xrefs);
    my @genes_l = values %$genes;
    $log->info("Completed exporting " . scalar(@genes_l) . " genes for " . $dba->species());
    return \@genes_l;
}

# Optional third argument lets you specify another table alias for the biotype match
sub _append_biotype_sql {
    my ($self, $sql, $biotypes, $table) = @_;
    $table ||= 'f';
    if (defined $biotypes && scalar(@$biotypes) > 0) {
        $sql .= " AND $table.biotype IN (" . join(',', map {"'$_'"} @$biotypes) . ')';
    }
    return $sql;
}

sub _append_analysis_sql {
    my ($self, $dba, $sql, $table) = @_;
    my $analysis_ids = $dba->dbc()->sql_helper()->execute_simple(
        -SQL => q/select analysis_id from analysis_description where web_data rlike '"gene" *: *{"do_not_display" *: *"1"}'/
    );
    if (scalar @{$analysis_ids} > 0) {
        $sql .= ' and ' . $table . '.analysis_id not in (' . join(',', @$analysis_ids) . ')';
    }
    return $sql;
}

sub get_genes {
    my ($self, $dba, $biotypes, $level, $load_xrefs) = @_;

    my $genes_hash = {};

    {
        my $sql = qq/
  select ifnull(f.stable_id,f.gene_id) as id, f.version as version, x.display_label as name, f.description, f.biotype, f.source,
  f.seq_region_start as start, f.seq_region_end as end, f.seq_region_strand as strand,
  s.name as seq_region_name,
  'gene' as ensembl_object_type,
  a.logic_name as analysis,
  ad.display_label as analysis_display, 
  b.so_term as so_term
  from gene f
  left join xref x on (f.display_xref_id = x.xref_id)
  join seq_region s using (seq_region_id)
  join coord_system c using (coord_system_id)
  join analysis a using (analysis_id)
  left join analysis_description ad using (analysis_id) 
  left join biotype b on  b.name = f.biotype  and b.object_type='gene'
  where c.species_id = ?
  /;

        $sql = $self->_append_biotype_sql($sql, $biotypes);
        $sql = $self->_append_analysis_sql($dba, $sql, 'f');
        $log->debug("Retrieving genes");
        $log->trace($sql);
        my @genes =
            @{$dba->dbc()->sql_helper()->execute(-SQL => $sql,
                -PARAMS                               => [ $dba->species_id() ],

                -USE_HASHREFS                         => 1,)};
        $log->debug("Retrieved " . scalar(@genes) . " genes");

        # turn into hash
        $genes_hash = { map {$_->{id} => $_} @genes };

    }

    $log->debug("Found " . scalar(values %{$genes_hash}) . " gene IDs");

    if (scalar(values %{$genes_hash}) > 0) {

        $log->debug("Adding synonyms");
        # query for all synonyms, hash by gene ID
        my $synonyms = $self->get_synonyms($dba, $biotypes);
        while (my ($gene_id, $synonym) = each %$synonyms) {
            $genes_hash->{$gene_id}->{synonyms} = $synonym;
        }
        $log->debug("Adding seq_region synonyms");
        # add seq_region synonyms
        my $seq_region_synonyms = $self->get_seq_region_synonyms($dba, 'gene', $biotypes);
        while (my ($gene_id, $synonym) = each %$seq_region_synonyms) {
            $genes_hash->{$gene_id}->{seq_region_synonyms} = $synonym;
        }
        $log->debug("Adding haplotypes");
        # add haplotypes
        my $haplotypes = $self->get_haplotypes($dba, 'gene', $biotypes);
        while (my ($gene_id, $synonym) = each %$haplotypes) {
            $genes_hash->{$gene_id}->{is_haplotype} = 1;
        }
        $log->debug("Adding coord_systems");
        # add coord_system info
        my $coord_systems = $self->get_coord_systems($dba, 'gene', $biotypes);
        while (my ($gene_id, $coord_system) = each %$coord_systems) {
            $genes_hash->{$gene_id}->{coord_system} = $coord_system;
        }
        $log->debug("Adding stable IDs");
        # add stable_ids
        my $ids = $self->get_stable_ids($dba, 'gene');
        while (my ($gene_id, $old_ids) = each %{$ids}) {
            $genes_hash->{$gene_id}->{previous_ids} = $old_ids;
        }

        if ($load_xrefs == 1) {
            $log->debug("Adding xrefs");
            # query for all xrefs, hash by gene ID
            my $xrefs = $self->get_xrefs($dba, 'gene', $biotypes);
            while (my ($gene_id, $xref) = each %$xrefs) {
                $genes_hash->{$gene_id}->{xrefs} = $xref;
            }
        }
        if ($level eq 'transcript' ||
            $level eq 'translation' ||
            $level eq 'protein_feature') {
            $log->debug("Adding transcripts");
            # query for transcripts, hash by gene ID
            my $transcripts = $self->get_transcripts($dba, $biotypes, $level, $load_xrefs);
            $log->debug("Found transcripts for " . scalar(values %{$transcripts}) . " gene IDs");
            while (my ($gene_id, $transcript) = each %$transcripts) {
                my $g = $genes_hash->{$gene_id};
                if (defined $g) {
                    $g->{transcripts} = $transcript;
                }
            }
        }
    }
    return $genes_hash;
} ## end sub get_genes

sub get_transcripts {
    my ($self, $dba, $biotypes, $level, $load_xrefs) = @_;

    my $sql = q/
    select ifnull(g.stable_id, g.gene_id) as gene_id,
    ifnull(t.stable_id,t.transcript_id) as id,
    t.version as version,
    x.display_label as name,
    t.description, 
    t.biotype,
    t.seq_region_start as start, 
    t.seq_region_end as end, 
    t.seq_region_strand as strand,
    s.name as seq_region_name,
    'transcript' as ensembl_object_type,
    a.logic_name as analysis,
    ad.display_label as analysis_display,
    b.so_term 
    FROM 
    gene g
    join transcript t using (gene_id)
    left join xref x on (t.display_xref_id = x.xref_id)
    join seq_region s on (s.seq_region_id = g.seq_region_id)
    join coord_system c using (coord_system_id)
    join analysis a on (t.analysis_id=a.analysis_id)
    left join analysis_description ad on (a.analysis_id=ad.analysis_id) 
    left join biotype b on b.name = t.biotype and b.object_type='transcript' 
    where c.species_id = ?
    /;
    $sql = $self->_append_biotype_sql($sql, $biotypes, 't');
    $sql = $self->_append_analysis_sql($dba, $sql, 't');

    my $transcripts = {};
    $log->debug("Retrieving transcripts");
    $log->trace($sql);

    $dba->dbc()->sql_helper()->execute_no_return(
        -SQL          => $sql,
        -PARAMS       => [ $dba->species_id() ],
        -USE_HASHREFS => 1,
        -CALLBACK     => sub {
            my ($row) = @_;
            $transcripts->{$row->{id}} = $row;
            $transcripts->{$row->{id}}{translations} = [];
            return;
        });

    if ($load_xrefs == 1) {
        $log->debug("Getting xrefs for transcripts");
        my $xrefs = $self->get_xrefs($dba, 'transcript', $biotypes);
        while (my ($id, $xref) = each %{$xrefs}) {
            $transcripts->{$id}->{xrefs} = $xref;
        }
    }

    if ($level eq 'translation' || $level eq 'protein_feature') {
        $log->debug("Getting translations for transcripts");
        my $t = $self->get_translations($dba, $biotypes, $level, $load_xrefs);
        while (my ($id, $translation) = each %{$t}) {
            $transcripts->{$id}{translations} = $translation;
        }
    }

    {
        $log->debug("Getting seq_region synonyms for transcripts");
        my $srss = $self->get_seq_region_synonyms($dba, 'transcript', $biotypes);
        while (my ($id, $srs) = each %{$srss}) {
            $transcripts->{$id}->{seq_region_synonyms} = $srs;
        }
    }

    {
        $log->debug("Getting coord_systems for transcripts");
        my $css = $self->get_coord_systems($dba, 'transcript', $biotypes);
        while (my ($id, $cs) = each %{$css}) {
            $transcripts->{$id}->{coord_system} = $cs;
        }
    }

    {
        $log->debug("Getting transcripts attributes");
        my $attrib = $self->get_transcript_attrib($dba);
        while (my ($id, $attrib_val) = each %{$attrib}) {
            $transcripts->{$id}->{attrib} = $attrib_val;
        }
    }
   

    {

        my $exons_list = {};
        my $current_transcript_id = '';  
        my $exon_sql = q/
		SELECT
		ifnull(t.stable_id, t.transcript_id) AS trans_id,
		ifnull(e.stable_id, e.exon_id) AS id,
		e.version AS version,
		s.name as seq_region_name,
		e.seq_region_start as start, 
		e.seq_region_end as end,
		e.seq_region_strand as strand,
		e.phase as phase,
		e.end_phase as end_phase,
		et.rank as rank,
		'exon' as ensembl_object_type
		FROM transcript t
		JOIN exon_transcript et ON t.transcript_id = et.`transcript_id`
		JOIN exon e ON et.exon_id = e.`exon_id`
		JOIN seq_region s ON e.seq_region_id = s.seq_region_id
		JOIN coord_system c ON c.coord_system_id = s.coord_system_id
		WHERE c.species_id = ?
		ORDER BY `id`
	/;

        $exon_sql = $self->_append_analysis_sql($dba, $exon_sql, 't');
        $log->debug("Getting exons for transcripts");
        $log->trace($sql);
        $dba->dbc->sql_helper->execute_no_return(
            -SQL          => $exon_sql,
            -PARAMS       => [ $dba->species_id ],
            -USE_HASHREFS => 1,
            -CALLBACK     => sub {

                my ($row) = @_;
                my $transcript = $transcripts->{$row->{trans_id}};
                $row->{coord_system} = $transcript->{coord_system};

                if($current_transcript_id ne $row->{trans_id}) {

                  if ( $current_transcript_id ne '') {
                               
                    $self->set_cds($exons_list, $transcripts->{$current_transcript_id}, $current_transcript_id); 
                    $exons_list = {};  
                  }

                  push @{ $exons_list->{ $row->{trans_id} } } , { 'start' =>  $row->{start}, 'end' => $row->{end} } ;
                  $current_transcript_id = $row->{trans_id};

                } else {
                  push @{ $exons_list->{ $row->{trans_id} } } , { 'start' =>  $row->{start}, 'end' => $row->{end} } ;
                }  
                
                delete $row->{trans_id};
                push @{$transcript->{exons}}, $row;
                return;
            });

            $self->set_cds($exons_list, $transcripts->{$current_transcript_id}, $current_transcript_id);

    }

    {
        $sql = q/
		select ifnull(t.stable_id, t.transcript_id) as trans_id,
		f.hit_name as id,
		f.hit_start as start,
		f.hit_end as end,
		f.evalue as evalue,
		d.db_name as db_name,
		d.db_display_name as db_display,
		a.logic_name as analysis,
        ad.display_label as analysis_display
		from coord_system c
		join seq_region s using (coord_system_id)
		join transcript t using (seq_region_id)
		join transcript_supporting_feature sf using (transcript_id)
		join dna_align_feature f on (f.dna_align_feature_id=sf.feature_id)
		join external_db d using (external_db_id)
		join analysis a on (a.analysis_id=f.analysis_id)
		left join analysis_description ad on (a.analysis_id=ad.analysis_id)
		where sf.feature_type='dna_align_feature'
		and c.species_id=?
		/;
        $sql = $self->_append_analysis_sql($dba, $sql, 't');
        $log->debug("Getting DNA supporting features for transcripts");
        $log->trace($sql);
        $dba->dbc->sql_helper->execute_no_return(
            -SQL          => $sql,
            -PARAMS       => [ $dba->species_id ],
            -USE_HASHREFS => 1,
            -CALLBACK     => sub {
                my ($row) = @_;
                my $transcript = $transcripts->{$row->{trans_id}};
                delete $row->{trans_id};
                push @{$transcript->{supporting_features}}, $row;
                return;
            });
    }
    {
        $sql = q/
		select ifnull(t.stable_id,t.transcript_id) as trans_id,
		f.hit_name as id,
		f.hit_start as start,
		f.hit_end as end,
		f.evalue as evalue,
		d.db_name as db_name,
		d.db_display_name as db_display,
		a.logic_name as analysis,
		ad.display_label as analysis_display
		from
		coord_system c
		join seq_region s using (coord_system_id)
		join transcript t using (seq_region_id)
		join transcript_supporting_feature sf using (transcript_id)
		join protein_align_feature f on (f.protein_align_feature_id=sf.feature_id)
		join external_db d using (external_db_id)
		join analysis a on (a.analysis_id=f.analysis_id)
	    left join analysis_description ad on (a.analysis_id=ad.analysis_id)
		where sf.feature_type='protein_align_feature'
		and c.species_id=?
		/;
        $sql = $self->_append_analysis_sql($dba, $sql, 't');
        $log->debug("Getting protein supporting features for transcripts");
        $log->trace($sql);
        $dba->dbc->sql_helper->execute_no_return(
            -SQL          => $sql,
            -PARAMS       => [ $dba->species_id ],
            -USE_HASHREFS => 1,
            -CALLBACK     => sub {
                my ($row) = @_;
                my $transcript = $transcripts->{$row->{trans_id}};
                delete $row->{trans_id};
                push @{$transcript->{supporting_features}}, $row;
                return;
            });

    }

    {
        my $stable_ids = $self->get_stable_ids($dba, 'transcript');
        while (my ($id, $prev_ids) = each(%$stable_ids)) {
            $transcripts->{$id}->{previous_ids} = $prev_ids;
        }
    }

    my $transcript_hash = {};
    for my $transcript (values %$transcripts) {
        push @{$transcript_hash->{ $transcript->{gene_id} }}, $transcript;
        delete $transcript_hash->{gene_id};
    }
    return $transcript_hash;
} ## end sub get_transcripts


sub set_cds {

  my ($self , $exons_list, $transcript, $transcript_id ) = @_;

  #"Getting CDS start and end cords for transcript" 
  my $arraylength = @{$exons_list->{$transcript_id}};
  
  if( $arraylength > 1 ){
    push @{$transcript->{cds}}, {'start'=> ${$exons_list->{$transcript_id}}[0]->{start}, 'end' => ${$exons_list->{$transcript_id}}[-1]->{end} };  
  } else{
    push @{$transcript->{cds}}, {'start'=> ${$exons_list->{$transcript_id}}[0]->{start}, 'end' => ${$exons_list->{$transcript_id}}[0]->{end} };
  }

}


sub get_translations {
    my ($self, $dba, $biotypes, $level, $load_xrefs) = @_;

    my $sql = q/
    select ifnull(t.stable_id,t.transcript_id) as transcript_id,
    ifnull(tl.stable_id,tl.translation_id) as id,
    tl.version as version,
    'translation' as ensembl_object_type
    from transcript t
    join translation tl using (transcript_id)
    join seq_region s using (seq_region_id)
    join coord_system c using (coord_system_id)
    where c.species_id = ? 
  /;
    $sql = $self->_append_biotype_sql($sql, $biotypes, 't');
    $sql = $self->_append_analysis_sql($dba, $sql, 't');
    my $xrefs = {};
    if ($load_xrefs == 1) {
        $log->debug("Retrieving xrefs for translations");
        $xrefs = $self->get_xrefs($dba, 'translation', $biotypes);
    }

    # add protein features
    my $protein_features = {};
    if ($level eq 'protein_feature') {
        $log->debug("Retrieving protein_features for translations");
        $protein_features = $self->get_protein_features($dba, $biotypes);
    }

    #add translation checksum attrib 
    $log->debug("Retrieving checksum attrib for translations");
    my $checksums = $self->get_translation_checksum_attrib($dba);

    my $stable_ids = $self->get_stable_ids($dba, 'translation');
    $dba->dbc->disconnect_if_idle();
    $log->debug("Retrieving translations");
    my @translations = @{
        $dba->dbc()->sql_helper()->execute(
            -SQL          => $sql,
            -PARAMS       => [ $dba->species_id() ],
            -USE_HASHREFS => 1,
            -CALLBACK     => sub {
                my ($row) = @_;
                $row->{xrefs} = ( $xrefs->{ $row->{id} } ) ? $xrefs->{ $row->{id} } : [];
                $row->{attrib} = $checksums->{$row->{id}};
                $row->{protein_features} = $protein_features->{ $row->{id} };
                my $ids = $stable_ids->{$row->{id}};
                #protein length
                $row->{protein_length} = $self->get_protein_length($dba, $row->{id});
                $log->debug($row->{protein_length});
                $row->{previous_ids} = $ids if defined $ids && scalar(@$ids) > 0;
                return $row;
            })};

    my $translation_hash = {};
    for my $translation (@translations) {
        push @{$translation_hash->{ $translation->{transcript_id} }}, $translation;
        delete $translation_hash->{transcript_id};
    }
    return $translation_hash;
} ## end sub get_translations


sub get_protein_length() {
    #get peptide length for given translation stable id 
    my ($self, $dba, $stable_id) = @_;
    my $translation =  $dba->get_adaptor('translation')->fetch_by_stable_id($stable_id);
    return ($translation) ?  $translation->length() : 0;
}



sub get_protein_features {
    my ($self, $dba, $biotypes) = @_;

    my $sql = q/
    select
    ifnull(tl.stable_id, tl.translation_id) as translation_id,
    pf.hit_name as name,
    pf.hit_description as description,
    pf.seq_start as start,
    pf.seq_end as end,
    a.db as dbname,
    i.interpro_ac,
    ix.display_label as interpro_name,
    ix.description as interpro_description,
    'protein_feature' as ensembl_object_type
    from transcript t
    join translation tl using (transcript_id)
    join protein_feature pf using (translation_id)
    join analysis a on (a.analysis_id = pf.analysis_id)
    left join interpro i on (pf.hit_name = i.id)
    left join xref ix on (i.interpro_ac = ix.dbprimary_acc)
    left join external_db idx on (ix.external_db_id=idx.external_db_id and idx.db_name='Interpro')
    join seq_region s using (seq_region_id)
    join coord_system c using (coord_system_id)
    where c.species_id = ? 
  /;
    $self->_append_biotype_sql($sql, $biotypes, 't');
    $log->debug("Retrieving protein_features");
    $log->trace($sql);
    my @protein_features = @{
        $dba->dbc()->sql_helper()->execute(
            -SQL          => $sql,
            -PARAMS       => [ $dba->species_id() ],
            -USE_HASHREFS => 1)};

    my $pf_hash = {};
    for my $protein_feature (@protein_features) {
        delete $protein_feature->{description} unless defined $protein_feature->{description};
        delete $protein_feature->{interpro_ac} unless defined $protein_feature->{interpro_ac};
        delete $protein_feature->{interpro_name} unless defined $protein_feature->{interpro_name} && $protein_feature->{interpro_name} ne $protein_feature->{interpro_ac};
        delete $protein_feature->{interpro_description} unless defined $protein_feature->{interpro_description};
        push @{$pf_hash->{ $protein_feature->{translation_id} }}, $protein_feature;
        delete $pf_hash->{translation_id};
    }
    return $pf_hash;
} ## end sub get_protein_features

sub _generate_xref_sql {
    my ($self, $table_name) = @_;
    if ($table_name eq 'translation') {
        return qq/
      SELECT ifnull(tl.stable_id, tl.translation_id) AS id, x.xref_id, x.dbprimary_acc, x.display_label, e.db_name, e.db_display_name, x.description, x.info_type, x.info_text
      FROM transcript t
      JOIN translation tl USING (transcript_id)
      JOIN object_xref ox         ON (tl.translation_id = ox.ensembl_id AND ox.ensembl_object_type = 'Translation')
      JOIN xref x                 USING (xref_id)
      JOIN external_db e          USING (external_db_id)
      JOIN seq_region s           USING (seq_region_id)
      JOIN coord_system c         USING (coord_system_id)
      LEFT JOIN ontology_xref oox USING (object_xref_id)
      WHERE c.species_id = ? AND oox.object_xref_id is null 
    /;
    }
    else {
        my $Table_name = ucfirst($table_name);
        return qq/SELECT ifnull(f.stable_id, f.${table_name}_id) AS id, x.xref_id, x.dbprimary_acc, x.display_label, e.db_name, e.db_display_name, x.description, x.info_type, x.info_text
	    FROM ${table_name} f
	    JOIN object_xref ox ON (f.${table_name}_id = ox.ensembl_id AND ox.ensembl_object_type = '${Table_name}')
	    JOIN xref x USING (xref_id)
	    JOIN external_db e USING (external_db_id)
	    JOIN seq_region s           USING (seq_region_id)
            JOIN coord_system c         USING (coord_system_id)
      LEFT JOIN ontology_xref oox USING (object_xref_id)
	    WHERE c.species_id = ? AND oox.object_xref_id is null/;
    }
} ## end sub _generate_xref_sql

sub _generate_object_xref_sql {
    my ($self, $table_name) = @_;

    if ($table_name eq 'translation') {
        return qq/SELECT ox.object_xref_id, ifnull(tl.stable_id, tl.translation_id) AS id, x.dbprimary_acc, x.display_label, e.db_name, e.db_display_name,  x.description,
           oox.linkage_type, sx.dbprimary_acc, sx.display_label, sx.description, se.db_name, se.db_display_name
      FROM transcript t
      JOIN translation tl USING (transcript_id)
      JOIN object_xref ox         ON (tl.translation_id = ox.ensembl_id AND ox.ensembl_object_type = 'Translation')
      JOIN xref x              USING (xref_id)
      JOIN external_db e       USING (external_db_id)
      JOIN seq_region s        USING (seq_region_id)
      JOIN coord_system c      USING (coord_system_id)
      JOIN ontology_xref oox   USING (object_xref_id)
      LEFT JOIN xref sx        ON (oox.source_xref_id = sx.xref_id)
      LEFT JOIN external_db se ON (se.external_db_id = sx.external_db_id)
      WHERE c.species_id = ? 
  /;
    }
    else {
        my $Table_name = ucfirst($table_name);
        return qq/SELECT ox.object_xref_id, ifnull(f.stable_id, f.${table_name}_id) AS id, x.dbprimary_acc, x.display_label, e.db_name, e.db_display_name,  x.description,
           oox.linkage_type, sx.dbprimary_acc, sx.display_label, sx.description, se.db_name, se.db_display_name
	    FROM ${table_name} f
	    JOIN object_xref ox ON (f.${table_name}_id = ox.ensembl_id AND ox.ensembl_object_type = '${Table_name}')
	    JOIN xref x USING (xref_id)
	    JOIN external_db e USING (external_db_id)
	    JOIN seq_region s           USING (seq_region_id)
            JOIN coord_system c         USING (coord_system_id)
            JOIN ontology_xref oox USING (object_xref_id)
            LEFT JOIN xref sx        ON (oox.source_xref_id = sx.xref_id)
            LEFT JOIN external_db se ON (se.external_db_id = sx.external_db_id)
	    WHERE c.species_id = ?/;
    }

} ## end sub _generate_object_xref_sql

sub _generate_associated_xref_sql {
    my ($self, $table_name) = @_;
    if ($table_name eq 'translation') {
        return qq/
    SELECT ax.object_xref_id, ax.rank, ax.condition_type, x.dbprimary_acc, x.display_label, xe.db_name, xe.db_display_name, x.description,
           sx.dbprimary_acc, sx.display_label, se.db_name, sx.description, ax.associated_group_id 
      FROM transcript t
      JOIN translation tl USING (transcript_id)
      JOIN object_xref ox     ON (tl.translation_id = ox.ensembl_id AND ox.ensembl_object_type = 'Translation')
      JOIN associated_xref ax USING (object_xref_id) 
      JOIN xref x             ON (x.xref_id = ax.xref_id) 
      JOIN external_db xe     ON (x.external_db_id = xe.external_db_id) 
      JOIN xref sx            ON (sx.xref_id = ax.source_xref_id) 
      JOIN external_db se     ON (se.external_db_id = sx.external_db_id) 
      JOIN seq_region s       USING (seq_region_id)
      JOIN coord_system c     USING (coord_system_id)
      WHERE c.species_id=? 
  /;
    }
    else {
        my $Table_name = ucfirst($table_name);
        return qq/
    SELECT ax.object_xref_id, ax.rank, ax.condition_type, x.dbprimary_acc, x.display_label, xe.db_name, xe.db_display_name, x.description,
           sx.dbprimary_acc, sx.display_label, se.db_name, sx.description, ax.associated_group_id
	    FROM ${table_name} f
	    JOIN object_xref ox ON (f.${table_name}_id = ox.ensembl_id AND ox.ensembl_object_type = '${Table_name}')
            JOIN associated_xref ax USING (object_xref_id)
            JOIN xref x             ON (x.xref_id = ax.xref_id)
            JOIN external_db xe     ON (x.external_db_id = xe.external_db_id)
            JOIN xref sx            ON (sx.xref_id = ax.source_xref_id)
            JOIN external_db se     ON (se.external_db_id = sx.external_db_id)
	    JOIN seq_region s           USING (seq_region_id)
            JOIN coord_system c         USING (coord_system_id)
	    WHERE c.species_id = ?/;
    }
} ## end sub _generate_xref_sql

sub get_xrefs {
    my ($self, $dba, $type, $biotypes) = @_;

    my $synonyms = {};
    $dba->dbc()->sql_helper()->execute_no_return(
        -SQL      => q/select xref_id,synonym from external_synonym/,
        -CALLBACK => sub {
            my ($id, $syn) = @{$_[0]};
            push @{$synonyms->{$id}}, $syn;
            return;
        });

    my $sql = $self->_generate_xref_sql($type);
    $sql = $self->_append_biotype_sql($sql, $biotypes, $type);
    my $oox_sql = $self->_generate_object_xref_sql($type);
    $oox_sql = $self->_append_biotype_sql($oox_sql, $biotypes, $type);
    my $ax_sql = $self->_generate_associated_xref_sql($type);
    $ax_sql = $self->_append_biotype_sql($ax_sql, $biotypes, $type);

    my $xrefs = {};
    $dba->dbc()->sql_helper()->execute_no_return(
        -SQL      => $sql,
        -PARAMS   => [ $dba->species_id() ],
        -CALLBACK => sub {
            my ($row) = @_;
            my ($stable_id, $xref_id, $dbprimary_acc,
                $display_label, $db_name, $db_display_name,
                $description, $info_type, $info_text) = @$row;
            my $x = { primary_id => $dbprimary_acc,
                display_id       => $display_label,
                dbname           => $db_name,
                db_display       => $db_display_name,
                description      => $description,
                info_type        => $info_type,
                info_text        => $info_text };
            my $syn = $synonyms->{$xref_id};
            $x->{synonyms} = $syn if defined $syn;
            push @{$xrefs->{$stable_id}}, $x;
            return;
        }
    );
    # now handle oox
    my $oox_xrefs = {};
    $dba->dbc()->sql_helper()->execute_no_return(
        -SQL      => $oox_sql,
        -PARAMS   => [ $dba->species_id() ],
        -CALLBACK => sub {
            my ($row) = @_;
            my ($ox_id, $stable_id,
                $dbprimary_acc, $display_label,
                $db_name, $description,
                $linkage_type, $other_dbprimary_acc,
                $other_display_label, $other_description,
                $other_dbname, $other_db_display_name) = @$row;
            my $xref = $oox_xrefs->{ $ox_id };
            if (!defined $xref) {
                $xref = { obj_id => $stable_id,
                    primary_id   => $dbprimary_acc,
                    display_id   => $display_label,
                    dbname       => $db_name,
                    description  => $description,
                };
                $oox_xrefs->{ $ox_id } = $xref;
            }
            # add linkage type to $xref
            push @{$xref->{linkage_types}}, {
                evidence => $linkage_type,
                source   => {
                    primary_id      => $other_dbprimary_acc,
                    display_id      => $other_display_label,
                    dbname          => $other_dbname,
                    db_display_name => $other_db_display_name,
                    description     => $other_description,
                }
            };
            return;
        }
    );

    # add associated_xrefs to $oox_xrefs
    $dba->dbc()->sql_helper()->execute_no_return(
        -SQL      => $ax_sql,
        -PARAMS   => [ $dba->species_id() ],
        -CALLBACK => sub {
            my ($row) = @_;
            my ($associated_ox_id, $associated_rank,
                $associated_condition, $dbprimary_acc,
                $display_label, $db_name,
                $db_display_name,
                $description, $other_dbprimary_acc,
                $other_display_label, $other_db_name,
                $other_description, $associated_group_id) = @$row;
            my $xref = $oox_xrefs->{ $associated_ox_id };
            # add linkage type to $xref
            if (defined $associated_group_id && defined $associated_condition) {
                $xref->{associated_xrefs}->{ $associated_group_id }->{ $associated_condition } = {
                    rank            => $associated_rank,
                    primary_id      => $dbprimary_acc,
                    display_id      => $display_label,
                    db_display_name => $db_display_name,
                    dbname          => $db_name,
                    description     => $description,
                    source          => {
                        primary_id  => $other_dbprimary_acc,
                        display_id  => $other_display_label,
                        dbname      => $other_db_name,
                        description => $other_description,
                    } };
            }
            return;
        }
    );

    # collate everything, remove some uninteresting keys,
    for my $xref (values %{$oox_xrefs}) {
        $xref->{associated_xrefs} = [ values %{$xref->{associated_xrefs}} ];
        push @{$xrefs->{ $xref->{obj_id} }}, $xref;
        delete $xref->{obj_id};
    }

    return $xrefs;

} ## end sub get_xrefs

sub get_coord_systems {
    my ($self, $dba, $type, $biotypes) = @_;
    my $sql = qq/
    select ifnull(g.stable_id,g.${type}_id) as id, c.name, c.version, s.name, s.length
    from $type g
    join seq_region s using (seq_region_id)
    join coord_system c using (coord_system_id)
    where c.species_id = ? 
  /;
    $sql = $self->_append_biotype_sql($sql, $biotypes);
    $sql = $self->_append_analysis_sql($dba, $sql, 'g');

    my $coord_systems = {};

    $dba->dbc()->sql_helper()->execute_no_return(
        -SQL      => $sql,
        -PARAMS   => [ $dba->species_id() ],
        -CALLBACK => sub {
            my ($row) = @_;
            $coord_systems->{ $row->[0] } = { name => $row->[1], version => $row->[2], seq_name => $row->[3], seq_length => $row->[4]  };
            return;
        });
    return $coord_systems;
}

sub get_transcript_attrib {
    my ($self, $dba) = @_;
    my $sql = qq/
    select ifnull(t.stable_id, t.transcript_id) as id, at.code, ta.value
    from transcript t 
    join transcript_attrib ta using (transcript_id) 
    join attrib_type at using(attrib_type_id)
  /;

    my $transcript_attrib = {};

    $dba->dbc()->sql_helper()->execute_no_return(
        -SQL      => $sql,
        -CALLBACK => sub {
            my ($row) = @_;
            $transcript_attrib->{ $row->[0] }{ $row->[1] } = $row->[2];
            return;
        });
    return $transcript_attrib;
}

sub get_translation_checksum_attrib {
    my ($self, $dba) = @_;
    my $sql = qq/
      select ifnull(t.stable_id, t.transcript_id) as id, at.code, ta.value
      from translation t
      join translation_attrib ta using (translation_id)
      join attrib_type at using(attrib_type_id) where at.code in ('sha512t24u_pep','md5_pep');
    /;

    my $translation_attrib = {};

    $dba->dbc()->sql_helper()->execute_no_return(
        -SQL      => $sql,
        -CALLBACK => sub {
            my ($row) = @_;
            $translation_attrib->{ $row->[0] }{ $row->[1] } = $row->[2];
            return;
        });
    return $translation_attrib;
}


sub get_synonyms {
    my ($self, $dba, $biotypes) = @_;
    my $sql = q/
    select ifnull(g.stable_id,g.gene_id) as id, e.synonym
    from gene g
    join external_synonym e on (g.display_xref_id = e.xref_id)
    join seq_region s using (seq_region_id)
    join coord_system c using (coord_system_id)
    where c.species_id = ? 
  /;
    $sql = $self->_append_biotype_sql($sql, $biotypes);
    my $synonyms = {};
    $dba->dbc()->sql_helper()->execute_no_return(
        -SQL      => $sql,
        -PARAMS   => [ $dba->species_id() ],
        -CALLBACK => sub {
            my ($row) = @_;
            push @{$synonyms->{ $row->[0] }}, $row->[1];
            return;
        });
    return $synonyms;
}

sub get_seq_region_synonyms {
    my ($self, $dba, $type, $biotypes) = @_;
    my $sql = qq/
    select ifnull(g.stable_id,${type}_id) as id, sr.synonym as synonym, e.db_name as db
    from $type g
    join seq_region_synonym sr using (seq_region_id)
    join seq_region s using (seq_region_id)
    join coord_system c using (coord_system_id)
    left join external_db e using (external_db_id)
    where c.species_id = ? 
  /;
    $sql = $self->_append_biotype_sql($sql, $biotypes, 'g');
    $sql = $self->_append_analysis_sql($dba, $sql, 'g');
    my $synonyms = {};
    $dba->dbc()->sql_helper()->execute_no_return(
        -SQL      => $sql,
        -PARAMS   => [ $dba->species_id() ],
        -CALLBACK => sub {
            my ($row) = @_;
            push @{$synonyms->{ $row->[0] }}, { id => $row->[1], db => $row->[2] };
            return;
        });
    return $synonyms;
}

sub get_haplotypes {
    my ($self, $dba, $type, $biotypes) = @_;
    my $sql = qq/
    select ifnull(g.stable_id,${type}_id) as id
    from $type g
    join assembly_exception ae using (seq_region_id)
    join seq_region s using (seq_region_id)
    join coord_system c using (coord_system_id)
    where c.species_id = ? and ae.exc_type='HAP'
  /;
    $sql = $self->_append_biotype_sql($sql, $biotypes);
    $sql = $self->_append_analysis_sql($dba, $sql, 'g');
    my $haplotypes = {};
    $dba->dbc()->sql_helper()->execute_no_return(
        -SQL      => $sql,
        -PARAMS   => [ $dba->species_id() ],
        -CALLBACK => sub {
            my ($row) = @_;
            $haplotypes->{ $row->[0] } = 1;
            return;
        });
    return $haplotypes;
}

my $base_id_sql = q/
      SELECT f.stable_id as id, sie.old_stable_id as old_id
      FROM stable_id_event as sie
      JOIN %s f on (f.stable_id=sie.new_stable_id)
      %sJOIN seq_region s USING (seq_region_id)
      JOIN coord_system c USING (coord_system_id)
      WHERE sie.type=?
      AND old_stable_id != new_stable_id
      AND c.species_id=?
/;
my $stable_id_sql = {
    gene        => sprintf($base_id_sql, 'gene', ''),
    transcript  => sprintf($base_id_sql, 'transcript', ''),
    translation => sprintf($base_id_sql, 'translation', 'JOIN transcript USING (transcript_id) ')
};

sub get_stable_ids {
    my ($self, $dba, $type) = @_;
    my $stable_ids = {};
    $dba->dbc()->sql_helper()->execute_no_return(
        -SQL      => $stable_id_sql->{$type},
        -PARAMS   => [ $type, $dba->species_id() ],
        -CALLBACK => sub {
            my ($row) = @_;
            push @{$stable_ids->{ $row->[0] }}, $row->[1];
            return;
        });
    return $stable_ids;
}

sub add_compara {
    my ($self, $species, $genes, $compara_dba) = @_;
    warn "Adding compara...\n";
    $self->add_homologues($species, $genes, $compara_dba);
    $self->add_family($species, $genes, $compara_dba);
    warn "Finished adding compara...\n";
    return;
}

sub add_pan_compara {
    my ($self, $species, $genes, $compara_dba) = @_;
    warn "Adding pan taxonomic compara...\n";
    $self->add_homologues($species, $genes, $compara_dba);
    warn "Finished adding pan taxonomic compara...\n";
    return;
}

sub add_homologues {
    my ($self, $species, $genes, $compara_dba) = @_;
    my $homologues = {};
    $compara_dba->dbc()->sql_helper()->execute_no_return(
        -SQL      => q/
SELECT gm1.stable_id, gm2.stable_id, g2.name, h.description, r.stable_id, g2.taxon_id
FROM homology_member hm1
 INNER JOIN homology_member hm2 ON (hm1.homology_id = hm2.homology_id)
 INNER JOIN homology h ON (hm1.homology_id = h.homology_id)
 INNER JOIN gene_member gm1 ON (hm1.gene_member_id = gm1.gene_member_id)
 INNER JOIN gene_member gm2 ON (hm2.gene_member_id = gm2.gene_member_id)
 INNER JOIN genome_db g ON (gm1.genome_db_id = g.genome_db_id)
 INNER JOIN genome_db g2 ON (gm2.genome_db_id = g2.genome_db_id)
 INNER JOIN gene_tree_root r ON (h.gene_tree_root_id=r.root_id)
WHERE (hm1.gene_member_id <> hm2.gene_member_id)
 AND (gm1.stable_id <> gm2.stable_id)
 AND (g.name = ?)
 AND (gm1.source_name = 'ENSEMBLGENE')/,
        -CALLBACK => sub {
            my ($row) = @_;
            push @{$homologues->{ $row->[0] }}, {
                stable_id      => $row->[1],
                genome         => $row->[2],
                taxonomy_id    => $row->[5],
                orthology_type => $row->[3],
                gene_tree_id   => $row->[4] };
            return;
        },
        -PARAMS   => [ $species ]);
    my $n = 0;
    for my $gene (@{$genes}) {
        if (!defined $gene->{id}) {
            throw("No stable ID for gene");
        }
        my $homo = $homologues->{ $gene->{id} };
        if (defined $homo) {
            $n++;
            $gene->{homologues} ||= [];
            push @{$gene->{homologues}}, @$homo;
        }
    }
    print "Added homologues to $n genes\n";
    return;
} ## end sub add_homologues

sub add_family {
    my ($self, $species, $genes, $compara_dba) = @_;
    my $families = {};
    # hash all families for this genome by sequence stable_id
    $compara_dba->dbc()->sql_helper()->execute_no_return(
        -SQL      => q/
SELECT s.stable_id, f.stable_id, f.version, f.description
FROM family f
JOIN family_member fm USING (family_id)
JOIN seq_member s USING (seq_member_id)
JOIN genome_db g USING (genome_db_id)
WHERE g.name = ?/,
        -CALLBACK => sub {
            my ($row) = @_;
            my $f = { stable_id => $row->[1] };
            $f->{version} = $row->[2] if (defined $row->[2]);
            $f->{description} = $row->[3] if (defined $row->[3]);
            push @{$families->{ $row->[0] }}, $f;
            return;
        },
        -PARAMS   => [ $species ]);

    my $n = 0;
    # add families for each member
    for my $gene (@{$genes}) {

        for my $transcript (@{$gene->{transcripts}}) {
            my $family = $families->{ $transcript->{id} };
            if (defined $family) {
                $n++;
                $transcript->{families} = $family;
            }

            for my $translation (@{$transcript->{translations}}) {
                $family = $families->{ $translation->{id} };
                if (defined $family) {
                    $n++;
                    $translation->{families} = $family;
                }
            }
        }
    }
    print "Added families to $n objects\n";
    return;
} ## end sub add_family

my $probe_set_sql = q/select distinct
    probe_set_transcript.stable_id AS transcript_stable_id,
    array.name                     AS array_name,
    probe_set.name                 AS display_label,
    CONCAT(array.vendor, '_', REPLACE(REPLACE(array.name, '-', '_'), '.', '_'))
                                   AS array_vendor_and_name
from array
  join array_chip using (array_id)
  join probe using (array_chip_id)
  join probe_set using (probe_set_id)
  join probe_set_transcript using (probe_set_id)
where
  array.is_probeset_array=1/;

my $probe_sql = q/select distinct
    probe_transcript.stable_id     AS transcript_stable_id,
    array.name                     AS array_name,
    probe.name                     AS display_label,
    CONCAT(array.vendor, '_', REPLACE(REPLACE(array.name, '-', '_'), '.', '_'))
                                   AS array_vendor_and_name
from array
  join array_chip using (array_id)
  join probe using (array_chip_id)
  join probe_transcript using (probe_id)
where
  array.is_probeset_array=0/;

sub add_funcgen {
    my ($self, $genes, $funcgen_dba) = @_;
    my $probes = {};
    for my $sql ($probe_set_sql) {
        $funcgen_dba->dbc()->sql_helper()->execute_no_return(
            -SQL      => $sql,
            -CALLBACK => sub {
                my ($transcript_id, $array, $probe, $vendor) = @{shift @_};
                push @{$probes->{$transcript_id}},
                    { array => $array, probe => $probe, vendor => $vendor };
                return;
            });
    }

    for my $gene (@{$genes}) {
        for my $transcript (@{$gene->{transcripts}}) {
            my $probes_for_transcript = $probes->{ $transcript->{id} };
            $transcript->{probes} = $probes_for_transcript
                if defined $probes_for_transcript;
        }
    }
    return;
}



1;<|MERGE_RESOLUTION|>--- conflicted
+++ resolved
@@ -1,11 +1,7 @@
 =head1 LICENSE
 
 Copyright [1999-2015] Wellcome Trust Sanger Institute and the EMBL-European Bioinformatics Institute
-<<<<<<< HEAD
 Copyright [2016-2025] EMBL-European Bioinformatics Institute
-=======
-Copyright [2016-2024] EMBL-European Bioinformatics Institute
->>>>>>> 057d0d6c
 
 Licensed under the Apache License, Version 2.0 (the "License");
 you may not use this file except in compliance with the License.
@@ -51,7 +47,7 @@
         rearrange([ 'BIOTYPES', 'LEVEL', 'LOAD_XREFS', 'EXCLUDE_EXTERNAL_DBS' ], @args);
     $self->{load_xrefs} ||= 0;
     $self->{level} ||= 'gene';
-    $self->{external_dbs} ||= []; 
+    $self->{external_dbs} ||= [];
     return $self;
 }
 
@@ -279,7 +275,7 @@
             $transcripts->{$id}->{attrib} = $attrib_val;
         }
     }
-   
+
 
     {
 
@@ -482,7 +478,7 @@
         $protein_features = $self->get_protein_features($dba, $biotypes);
     }
 
-    #add translation checksum attrib 
+    #add translation checksum attrib
     $log->debug("Retrieving checksum attrib for translations");
     my $checksums = $self->get_translation_checksum_attrib($dba);
 
@@ -517,7 +513,7 @@
 
 
 sub get_protein_length() {
-    #get peptide length for given translation stable id 
+    #get peptide length for given translation stable id
     my ($self, $dba, $stable_id) = @_;
     my $translation =  $dba->get_adaptor('translation')->fetch_by_stable_id($stable_id);
     return ($translation) ?  $translation->length() : 0;
