=head1 LICENSE

Copyright [1999-2015] Wellcome Trust Sanger Institute and the EMBL-European Bioinformatics Institute
<<<<<<< HEAD
Copyright [2016-2025] EMBL-European Bioinformatics Institute
=======
Copyright [2016-2024] EMBL-European Bioinformatics Institute
>>>>>>> 057d0d6c

Licensed under the Apache License, Version 2.0 (the "License");
you may not use this file except in compliance with the License.
You may obtain a copy of the License at

     http://www.apache.org/licenses/LICENSE-2.0

Unless required by applicable law or agreed to in writing, software
distributed under the License is distributed on an "AS IS" BASIS,
WITHOUT WARRANTIES OR CONDITIONS OF ANY KIND, either express or implied.
See the License for the specific language governing permissions and
limitations under the License.

=head1 NAME

  Bio::EnsEMBL::Production::Search::GeneFetcher

=head1 SYNOPSIS


=head1 DESCRIPTION

  Module to fetch genes for a given DBA or named genome (if registry has been loaded)

=cut

package Bio::EnsEMBL::Production::Search::GeneFetcher;

use base qw/Bio::EnsEMBL::Production::Search::BaseFetcher/;

use strict;
use warnings;

use Carp qw/croak/;
use Log::Log4perl qw/get_logger/;

use Bio::EnsEMBL::Production::DBSQL::BulkFetcher;
use Bio::EnsEMBL::Registry;
use Bio::EnsEMBL::Utils::Argument qw(rearrange);

my $logger = get_logger();

sub new {
  my ($class, @args) = @_;
  my $self = bless({}, ref($class) || $class);
  ($self->{external_dbs}) =
    rearrange(['EXCLUDE_EXTERNAL_DBS'], @args);
  $self->{external_dbs} ||= []; 
  $self->{fetcher} =
      Bio::EnsEMBL::Production::DBSQL::BulkFetcher->new(
          -LEVEL      => 'protein_feature',
          -LOAD_EXONS => 1,
          -LOAD_XREFS => 1,
          -EXCLUDE_EXTERNAL_DBS => $self->{external_dbs} );
  return $self;
}

sub fetch_genes {
  my ($self, $name, $compara_name, $type, $use_pan_compara, $exclude_xref_external_db_list) = @_;
  $logger->debug("Fetching DBA for $name");
  $type ||= 'core';
  my $dba = Bio::EnsEMBL::Registry->get_DBAdaptor($name, $type);
  croak "Could not find database adaptor for $name" unless defined $dba;
  if ($type eq 'core') {
    my $funcgen_dba;
    my $compara_dba;
    my $pan_compara_dba;
    $funcgen_dba = Bio::EnsEMBL::Registry->get_DBAdaptor($name, 'funcgen');
    $compara_dba = Bio::EnsEMBL::Registry->get_DBAdaptor($compara_name, 'compara') if defined $compara_name;
    $pan_compara_dba = Bio::EnsEMBL::Registry->get_DBAdaptor('pan_homology', 'compara') if $use_pan_compara;
    return $self->fetch_genes_for_dba($dba, $compara_dba, $funcgen_dba, $pan_compara_dba, $exclude_xref_external_db_list);
  }
  else {
    return $self->fetch_genes_for_dba($dba);
  }
}

sub fetch_genes_for_dba {
  my ($self, $dba, $compara_dba, $funcgen_dba, $pan_compara_dba, $exclude_xref_external_db_list) = @_;
  $logger->debug("Retrieving genes for " . $dba->species());
  $dba->dbc()->db_handle()->{mysql_use_result} = 1;
  my @genes = grep {_include_gene($_)} @{$self->{fetcher}->export_genes($dba)};
  
  #filter depricated xrefs
  _exclude_xrefs(\@genes, $exclude_xref_external_db_list);
  
  $self->{fetcher}->add_funcgen(\@genes, $funcgen_dba) if defined $funcgen_dba;
  $self->{fetcher}->add_compara($dba->species(), \@genes, $compara_dba) if defined $compara_dba;
  $self->{fetcher}->add_pan_compara($dba->species(), \@genes, $pan_compara_dba) if defined $pan_compara_dba;
  return \@genes;
}

sub _include_gene {
  my $gene = shift;
  # exclude LRGs as they are not "proper" genes
  return lc $gene->{biotype} ne 'lrg';
}

sub _exclude_xrefs {

  my $gene = shift; 
  my $exclude_xref_external_db_list = shift;
  
  foreach my $gene_entry (@$gene) {
      my @filtered_xrefs;
      foreach my $xref (@{$gene_entry->{xrefs}}) {
          my $dbname = $xref->{dbname};
          if (!grep { $_ eq $dbname } @$exclude_xref_external_db_list) {
              push @filtered_xrefs, $xref;
          }
      }
      $gene_entry->{xrefs} = \@filtered_xrefs;
  }

}

1;<|MERGE_RESOLUTION|>--- conflicted
+++ resolved
@@ -1,11 +1,7 @@
 =head1 LICENSE
 
 Copyright [1999-2015] Wellcome Trust Sanger Institute and the EMBL-European Bioinformatics Institute
-<<<<<<< HEAD
 Copyright [2016-2025] EMBL-European Bioinformatics Institute
-=======
-Copyright [2016-2024] EMBL-European Bioinformatics Institute
->>>>>>> 057d0d6c
 
 Licensed under the Apache License, Version 2.0 (the "License");
 you may not use this file except in compliance with the License.
@@ -53,7 +49,7 @@
   my $self = bless({}, ref($class) || $class);
   ($self->{external_dbs}) =
     rearrange(['EXCLUDE_EXTERNAL_DBS'], @args);
-  $self->{external_dbs} ||= []; 
+  $self->{external_dbs} ||= [];
   $self->{fetcher} =
       Bio::EnsEMBL::Production::DBSQL::BulkFetcher->new(
           -LEVEL      => 'protein_feature',
@@ -88,10 +84,10 @@
   $logger->debug("Retrieving genes for " . $dba->species());
   $dba->dbc()->db_handle()->{mysql_use_result} = 1;
   my @genes = grep {_include_gene($_)} @{$self->{fetcher}->export_genes($dba)};
-  
+
   #filter depricated xrefs
   _exclude_xrefs(\@genes, $exclude_xref_external_db_list);
-  
+
   $self->{fetcher}->add_funcgen(\@genes, $funcgen_dba) if defined $funcgen_dba;
   $self->{fetcher}->add_compara($dba->species(), \@genes, $compara_dba) if defined $compara_dba;
   $self->{fetcher}->add_pan_compara($dba->species(), \@genes, $pan_compara_dba) if defined $pan_compara_dba;
@@ -106,9 +102,9 @@
 
 sub _exclude_xrefs {
 
-  my $gene = shift; 
+  my $gene = shift;
   my $exclude_xref_external_db_list = shift;
-  
+
   foreach my $gene_entry (@$gene) {
       my @filtered_xrefs;
       foreach my $xref (@{$gene_entry->{xrefs}}) {
