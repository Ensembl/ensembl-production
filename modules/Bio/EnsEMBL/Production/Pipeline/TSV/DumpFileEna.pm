--- conflicted
+++ resolved
@@ -64,7 +64,7 @@
     my ($self) = @_;
 
     my $out_file  = $self->_generate_file_name();
-    my $header    = $self->_build_headers();
+    my $header    = $self->_build_headers();   
 
     open my $fh, '>', $out_file or die "cannot open $out_file for writing!";
     print $fh join ("\t", @$header);
@@ -123,11 +123,7 @@
     if ($xrefs_exist == 1) {
         $self->dataflow_output_id(
             { "compress" => [ $out_file ] }, 4);
-<<<<<<< HEAD
-    }else{
-=======
     } else {
->>>>>>> 84c89e05
       unlink $out_file  or die "failed to delete $out_file!";
     }
 
