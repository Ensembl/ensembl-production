=head1 LICENSE

Copyright [1999-2015] Wellcome Trust Sanger Institute and the EMBL-European Bioinformatics Institute
Copyright [2016-2019] EMBL-European Bioinformatics Institute

Licensed under the Apache License, Version 2.0 (the "License");
you may not use this file except in compliance with the License.
You may obtain a copy of the License at

     http://www.apache.org/licenses/LICENSE-2.0

Unless required by applicable law or agreed to in writing, software
distributed under the License is distributed on an "AS IS" BASIS,
WITHOUT WARRANTIES OR CONDITIONS OF ANY KIND, either express or implied.
See the License for the specific language governing permissions and
limitations under the License.

=cut

=pod


=head1 CONTACT

  Please email comments or questions to the public Ensembl
  developers list at <http://lists.ensembl.org/mailman/listinfo/dev>.

  Questions may also be sent to the Ensembl help desk at
  <http://www.ensembl.org/Help/Contact>.

=head1 NAME

Bio::EnsEMBL::Production::Pipeline::FASTA::CopyDNA

=head1 DESCRIPTION

Performs a find in the DNA dumps directory, for the given species, in the
previous release FTP dump directory. Any files matching the normal gzipped
fasta extension will be copied over to this release's directory.

Previous release is defined as V<release-1>; override this class if your
definition of the previous release is different. 

Allowed parameters are:

=over 8

=item release - Needed to build the target path

=item previous_release - Needed to build the source path

=item ftp_dir - Current location of the FTP directory for the previous 
                release. Should be the root i.e. the level I<release-XX> is in

=item species - Species to work with

=item base_path - The base of the dumps; reused files will be copied to here

=back

=cut

package Bio::EnsEMBL::Production::Pipeline::FASTA::CopyDNA;

use strict;
use warnings;

use base qw/Bio::EnsEMBL::Production::Pipeline::FASTA::Base/;

use File::Copy;
use File::Find;
use File::Spec;

sub fetch_input {
  my ($self) = @_;
  my @required = qw/release ftp_dir species/;
  foreach my $key (@required) {
    $self->throw("Need to define a $key parameter") unless $self->param($key);
  }
<<<<<<< HEAD
  my $eg = $self->param('eg');
  $self->param('eg', $eg);
  if($eg){
    my $base_path  = $self->build_base_directory();
    $self->param('base_path', $base_path);
    my $release = $self->param('eg_version');
    $self->param('release', $release);
    my $prev_release = $release - 1;
    $self->param('previous_release', $prev_release);
  }
=======
  my $release = $self->param('release');
  my $prev_release = $release - 1;
  $self->param('previous_release', $prev_release);
>>>>>>> 26d2fc87
  return;
}

sub run {
  my ($self) = @_;
  
  foreach my $directory ('dna','dna_index')
  {
    my $new_path = $self->new_path($directory);
    #Remove all files from the new path
    $self->unlink_all_files($new_path);
  
    my $files = $self->get_dna_files($directory);
    foreach my $old_file (@{$files}) {
      my $new_file = $self->new_filename($old_file,$directory);
      $self->fine('copy %s %s', $old_file, $new_file);
      copy($old_file, $new_file) or $self->throw("Cannot copy $old_file to $new_file: $!");
    }
  }
  return;
}

sub new_filename {
  my ($self, $old_filename,$directory) = @_;
  my ($old_volume, $old_dir, $old_file) = File::Spec->splitpath($old_filename);
  my $old_release = $self->param('previous_release');
  my $release = $self->param('release');
  my $new_file = $old_file;
  $new_file =~ s/\.$old_release\./.$release./;
  my $new_path = $self->new_path($directory);
  return File::Spec->catfile($new_path, $new_file);
}

sub new_path {
  my ($self,$directory) = @_;
  return $self->fasta_path($directory);
}

sub get_dna_files {
  my ($self,$directory) = @_;
  my $old_path = $self->old_path($self->param('species'),$directory);
  my $filter = sub {
    my ($filename) = @_;
    return ($filename =~ /\.fa\.gz/ || $filename eq 'README') ? 1 : 0;
  };
  my $files = $self->find_files($old_path, $filter);
  return $files;
}

1;<|MERGE_RESOLUTION|>--- conflicted
+++ resolved
@@ -77,22 +77,9 @@
   foreach my $key (@required) {
     $self->throw("Need to define a $key parameter") unless $self->param($key);
   }
-<<<<<<< HEAD
-  my $eg = $self->param('eg');
-  $self->param('eg', $eg);
-  if($eg){
-    my $base_path  = $self->build_base_directory();
-    $self->param('base_path', $base_path);
-    my $release = $self->param('eg_version');
-    $self->param('release', $release);
-    my $prev_release = $release - 1;
-    $self->param('previous_release', $prev_release);
-  }
-=======
   my $release = $self->param('release');
   my $prev_release = $release - 1;
   $self->param('previous_release', $prev_release);
->>>>>>> 26d2fc87
   return;
 }
 
