--- conflicted
+++ resolved
@@ -183,11 +183,7 @@
 }
 
 sub dump_xrefs_rdf {
-<<<<<<< HEAD
-    my ($self, $xrefs_fname, $genes) = @_;
-=======
   my ($self, $xrefs_fname, $genes) = @_;
->>>>>>> 1c154058
   
   ### Xrefs RDF ###
   #
