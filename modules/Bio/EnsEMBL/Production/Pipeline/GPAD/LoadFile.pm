--- conflicted
+++ resolved
@@ -258,11 +258,6 @@
             }
             else {
                 $translation = $tl_adaptor->fetch_by_stable_id($tgt_protein);
-<<<<<<< HEAD
-                $transcript = $translation->transcript;
-                $translation_hash{$tgt_protein} = $translation;
-                $transcript_hash{$tgt_protein} = $transcript;
-=======
                 if (defined $translation) {
                     $transcript = $translation->transcript;
                     $transcript_hash{$tgt_protein} = $transcript;
@@ -270,7 +265,6 @@
                 } else {
                     $self->log()->warn("Transcript not found for protein $tgt_protein");
                 }
->>>>>>> af24c4b3
             }
 
             if (defined $translation) {
