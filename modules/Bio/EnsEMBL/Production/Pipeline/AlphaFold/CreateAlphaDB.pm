--- conflicted
+++ resolved
@@ -1,11 +1,7 @@
 =head1 LICENSE
 
  Copyright [1999-2015] Wellcome Trust Sanger Institute and the EMBL-European Bioinformatics Institute
-<<<<<<< HEAD
  Copyright [2016-2025] EMBL-European Bioinformatics Institute
-=======
- Copyright [2016-2024] EMBL-European Bioinformatics Institute
->>>>>>> 057d0d6c
 
  Licensed under the Apache License, Version 2.0 (the "License");
  you may not use this file except in compliance with the License.
@@ -82,7 +78,7 @@
         $copy_to = $idx_dir;
         $idx_dir = tempdir(DIR => '/dev/shm/');
     }
- 
+
     my $db = new KyotoCabinet::DB;
 
     # Set 4 GB mmap size
