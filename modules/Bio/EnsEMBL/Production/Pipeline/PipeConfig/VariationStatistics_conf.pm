--- conflicted
+++ resolved
@@ -81,10 +81,7 @@
                                         'SnpDensity',
                                       ],
                             'A->1' => ['GenomeStats'],
-<<<<<<< HEAD
-=======
                           },
->>>>>>> 26d2fc87
       -rc_name         => 'normal',
     },
 
