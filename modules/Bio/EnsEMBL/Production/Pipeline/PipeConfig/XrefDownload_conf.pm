=head1 LICENSE

Copyright [1999-2015] Wellcome Trust Sanger Institute and the EMBL-European Bioinformatics Institute
Copyright [2016-2020] EMBL-European Bioinformatics Institute

Licensed under the Apache License, Version 2.0 (the "License");
you may not use this file except in compliance with the License.
You may obtain a copy of the License at

     http://www.apache.org/licenses/LICENSE-2.0

Unless required by applicable law or agreed to in writing, software
distributed under the License is distributed on an "AS IS" BASIS,
WITHOUT WARRANTIES OR CONDITIONS OF ANY KIND, either express or implied.
See the License for the specific language governing permissions and
limitations under the License.

=cut

package Bio::EnsEMBL::Production::Pipeline::PipeConfig::XrefDownload_conf;

use strict;
use warnings;

use base ('Bio::EnsEMBL::Production::Pipeline::PipeConfig::Base_conf');

use Bio::EnsEMBL::Hive::Version 2.5;
use Bio::EnsEMBL::Hive::PipeConfig::HiveGeneric_conf;

sub default_options {
  my ($self) = @_;

  return {
    %{$self->SUPER::default_options()},
    'work_dir'       => $self->o('ENV', 'HOME')."/work/lib",
    'sql_dir'          => $self->o('work_dir')."/ensembl/misc-scripts/xref_mapping",
    'release'          => $self->o('ensembl_release'),
    'source_xref'      => '',

    # Parameters for source download
    'config_file'   => $self->o('work_dir')."/ensembl-production/modules/Bio/EnsEMBL/Production/Pipeline/Xrefs/xref_sources.json",
    'source_url'    => '',
    'source_dir'    => $self->o('work_dir')."/ensembl-production/modules/Bio/EnsEMBL/Production/Pipeline/Xrefs/sql",
    'reuse_db'      => 0,
    'skip_download' => 0,

    # Parameters for cleaning up files
    'clean_files'   => 1,
    'clean_dir'     => $self->o('base_path')."/clean_files",

    # Don't need lots of retries for most analyses
    'hive_default_max_retry_count' => 1,
  };
}

sub pipeline_analyses {
  my ($self) = @_;

  return [
    {
      -logic_name => 'schedule_download',
      -module     => 'Bio::EnsEMBL::Production::Pipeline::Xrefs::ScheduleDownload',
      -comment    => 'Creates the database in -source_url. Reads the sources in -config_file and creates a job for each source to download.',
      -input_ids  => [{}],
      -parameters => {
        config_file   => $self->o('config_file'),
        source_dir    => $self->o('source_dir'),
        source_url    => $self->o('source_url'),
        reuse_db      => $self->o('reuse_db'),
        skip_download => $self->o('skip_download')
      },
      -flow_into  => {
        '2->A' => 'download_source',
        'A->1' => 'schedule_cleanup'
      },
      -rc_name    => 'small'
    },
    {
      -logic_name      => 'download_source',
      -module          => 'Bio::EnsEMBL::Production::Pipeline::Xrefs::DownloadSource',
      -comment         => 'Downloads the source files and stores then in -base_path.',
      -parameters      => {
        base_path => $self->o('base_path')
      },
      -rc_name         => 'normal',
      -max_retry_count => 3
    },
    {
      -logic_name => 'schedule_cleanup',
      -module     => 'Bio::EnsEMBL::Production::Pipeline::Xrefs::ScheduleCleanup',
      -comment    => 'Reads the source names from the source table and creates a job for each source to be cleaned up.',
      -parameters      => {
        base_path => $self->o('base_path')
      },
      -flow_into  => {
        '1->A' => 'checksum',
        '2->A' => 'cleanup_refseq_dna',
        '3->A' => 'cleanup_refseq_peptide',
<<<<<<< HEAD
        'A->1' => 'schedule_pre_parse'
=======
        '4->A' => 'cleanup_uniprot',
        'A->1' => 'notify_by_email'
>>>>>>> facc0e6d
      },
      -rc_name    => 'small'
    },
    {
      -logic_name => 'checksum',
      -module     => 'Bio::EnsEMBL::Production::Pipeline::Xrefs::Checksum',
      -comment    => 'Adds all checksum files into a single file and loads it into the checksum_xref table.',
      -parameters => {
        base_path     => $self->o('base_path'),
        skip_download => $self->o('skip_download')
      },
      -rc_name    => 'normal'
    },
    {
      -logic_name => 'cleanup_refseq_dna',
      -module     => 'Bio::EnsEMBL::Production::Pipeline::Xrefs::CleanupRefseqDna',
      -comment    => 'Removes irrelevant data from RefSeq_dna files and stores them in -clean_dir (only if -clean_files is set to 1).',
      -parameters      => {
        base_path    => $self->o('base_path'),
        clean_files  => $self->o('clean_files'),
        skip_download => $self->o('skip_download'),
        clean_dir    => $self->o('clean_dir')
      },
      -rc_name    => 'small'
    },
    {
      -logic_name => 'cleanup_refseq_peptide',
      -module     => 'Bio::EnsEMBL::Production::Pipeline::Xrefs::CleanupRefseqPeptide',
      -comment    => 'Removes irrelevant data from RefSeq_peptide files and stores them in -clean_dir (only if -clean_files is set to 1).',
      -parameters      => {
        base_path    => $self->o('base_path'),
        clean_files  => $self->o('clean_files'),
        skip_download => $self->o('skip_download'),
        clean_dir    => $self->o('clean_dir')
      },
      -rc_name    => 'small'
    },
    {
<<<<<<< HEAD
      -logic_name => 'schedule_pre_parse',
      -module     => 'Bio::EnsEMBL::Production::Pipeline::Xrefs::SchedulePreParse',
      -comment    => 'Schedule pre parsing of data for multi species sources',
      -parameters      => {
	source_url    => $self->o('source_url'),
	release       => $self->o('release'),
	sql_dir       => $self->o('sql_dir'),
	source_xref   => $self->o('source_xref')
      },
      -flow_into  => {
        '2->A' => 'pre_parse_source',
        'A->1' => 'notify_by_email'
      },
      -rc_name    => 'small'
    },
        {
      -logic_name => 'pre_parse_source',
      -module     => 'Bio::EnsEMBL::Production::Pipeline::Xrefs::PreParse',
      -comment    => 'Store data for faster species parsing',
      -rc_name    => '4GB',
      -hive_capacity => 50,
    },
=======
      -logic_name => 'cleanup_uniprot',
      -module     => 'Bio::EnsEMBL::Production::Pipeline::Xrefs::CleanupUniprot',
      -comment    => 'Removes irrelevant data from Uniprot/SWISSPROT and Uniprot/SPTREMBL files and stores them in -clean_dir (only if -clean_files is set to 1).',
      -parameters      => {
        base_path    => $self->o('base_path'),
        clean_files  => $self->o('clean_files'),
        clean_dir    => $self->o('clean_dir')
      },
      -rc_name    => 'small'
    },
>>>>>>> facc0e6d
    {
      -logic_name => 'notify_by_email',
      -module     => 'Bio::EnsEMBL::Production::Pipeline::Xrefs::EmailNotification',
      -comment    => 'Sends an email to the initializing user with a notification that the pipeline has done running and some useful information.',
      -parameters => {
        email   => $self->o('email'),
        subject => 'Xref Download finished',
        clean_files => $self->o('clean_files')
      },
      -rc_name    => 'small'
    }
  ];
}

sub resource_classes {
  my ($self) = @_;

  return {
    %{$self->SUPER::resource_classes},
    'small'  => { 'LSF' => '-q production -M 200 -R "rusage[mem=200]"' }, # Change 'production' to 'production-rh74' if running on noah
    'normal' => { 'LSF' => '-q production -M 500 -R "rusage[mem=500]"' }
  };
}

sub pipeline_wide_parameters {
  my ($self) = @_;

  return {
    %{$self->SUPER::pipeline_wide_parameters},
    'pipeline_part' => 'download'
  };
}

1;<|MERGE_RESOLUTION|>--- conflicted
+++ resolved
@@ -96,12 +96,8 @@
         '1->A' => 'checksum',
         '2->A' => 'cleanup_refseq_dna',
         '3->A' => 'cleanup_refseq_peptide',
-<<<<<<< HEAD
+        '4->A' => 'cleanup_uniprot',
         'A->1' => 'schedule_pre_parse'
-=======
-        '4->A' => 'cleanup_uniprot',
-        'A->1' => 'notify_by_email'
->>>>>>> facc0e6d
       },
       -rc_name    => 'small'
     },
@@ -140,7 +136,17 @@
       -rc_name    => 'small'
     },
     {
-<<<<<<< HEAD
+      -logic_name => 'cleanup_uniprot',
+      -module     => 'Bio::EnsEMBL::Production::Pipeline::Xrefs::CleanupUniprot',
+      -comment    => 'Removes irrelevant data from Uniprot/SWISSPROT and Uniprot/SPTREMBL files and stores them in -clean_dir (only if -clean_files is set to 1).',
+      -parameters      => {
+        base_path    => $self->o('base_path'),
+        clean_files  => $self->o('clean_files'),
+        clean_dir    => $self->o('clean_dir')
+      },
+      -rc_name    => 'small'
+    },
+    {
       -logic_name => 'schedule_pre_parse',
       -module     => 'Bio::EnsEMBL::Production::Pipeline::Xrefs::SchedulePreParse',
       -comment    => 'Schedule pre parsing of data for multi species sources',
@@ -156,25 +162,13 @@
       },
       -rc_name    => 'small'
     },
-        {
+    {
       -logic_name => 'pre_parse_source',
       -module     => 'Bio::EnsEMBL::Production::Pipeline::Xrefs::PreParse',
       -comment    => 'Store data for faster species parsing',
       -rc_name    => '4GB',
       -hive_capacity => 50,
     },
-=======
-      -logic_name => 'cleanup_uniprot',
-      -module     => 'Bio::EnsEMBL::Production::Pipeline::Xrefs::CleanupUniprot',
-      -comment    => 'Removes irrelevant data from Uniprot/SWISSPROT and Uniprot/SPTREMBL files and stores them in -clean_dir (only if -clean_files is set to 1).',
-      -parameters      => {
-        base_path    => $self->o('base_path'),
-        clean_files  => $self->o('clean_files'),
-        clean_dir    => $self->o('clean_dir')
-      },
-      -rc_name    => 'small'
-    },
->>>>>>> facc0e6d
     {
       -logic_name => 'notify_by_email',
       -module     => 'Bio::EnsEMBL::Production::Pipeline::Xrefs::EmailNotification',
