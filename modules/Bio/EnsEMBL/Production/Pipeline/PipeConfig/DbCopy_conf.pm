=head1 LICENSE

Copyright [1999-2015] Wellcome Trust Sanger Institute and the EMBL-European Bioinformatics Institute
<<<<<<< HEAD
Copyright [2016-2025] EMBL-European Bioinformatics Institute
=======
Copyright [2016-2024] EMBL-European Bioinformatics Institute
>>>>>>> 057d0d6c

Licensed under the Apache License, Version 2.0 (the "License");
you may not use this file except in compliance with the License.
You may obtain a copy of the License at

     http://www.apache.org/licenses/LICENSE-2.0

Unless required by applicable law or agreed to in writing, software
distributed under the License is distributed on an "AS IS" BASIS,
WITHOUT WARRANTIES OR CONDITIONS OF ANY KIND, either express or implied.
See the License for the specific language governing permissions and
limitations under the License.

=cut

package Bio::EnsEMBL::Production::Pipeline::PipeConfig::DbCopy_conf;

use strict;
use warnings;

use base ('Bio::EnsEMBL::Production::Pipeline::PipeConfig::Base_conf');

use Bio::EnsEMBL::Hive::PipeConfig::HiveGeneric_conf;
use Bio::EnsEMBL::Hive::Version;
use File::Spec::Functions qw(catdir);

sub default_options {
  my ($self) = @_;
  return {
    %{$self->SUPER::default_options},

    # Primary function of pipeline is to copy, but can be used to just delete dbs
    copy_db => 1,

    # Database type factory
    groups => 1,
    group  => [],
    delete_group => [], 

    # Named database factory
    dbname => [],

    # Multi database factory
    marts       => 0,
    compara     => 0,
    pan_ensembl => 0,

    # Deliberately do not use the name 'division', to avoid confusion with SpeciesFactory parameter
    multi_division => [],

    # Copy service
    copy_service_uri => $self->o('ENV', 'DBCOPY_API_URI'),
    username         => $self->o('ENV', 'USER'),

    # Drop databases from target, by default the same set that will be copied
    delete_db          => 0,
    delete_release     => $self->o('ensembl_release'),
    delete_dbname      => $self->o('dbname'),
    delete_marts       => $self->o('marts'),
    delete_compara     => $self->o('compara'),
    delete_pan_ensembl => $self->o('pan_ensembl'),

    # Update release number(s) in db name and apply patches after copying
    rename_db     => 0,
    base_dir      => $self->o('ENV', 'BASE_DIR'),
    rename_script => catdir($self->o('base_dir'), 'ensembl-production/scripts/get_new_db_name.pl'),
    patch_script  => catdir($self->o('base_dir'), 'ensembl-production/scripts/apply_patches.pl'),
  };
}

# Implicit parameter propagation throughout the pipeline.
sub hive_meta_table {
  my ($self) = @_;

  return {
    %{$self->SUPER::hive_meta_table},
    'hive_use_param_stack' => 1,
  };
}

sub pipeline_wide_parameters {
  my ($self) = @_;

  return {
    %{$self->SUPER::pipeline_wide_parameters},
    username => $self->o('username'),
  };
}

sub pipeline_analyses {
  my $self = shift @_;

  return [
    {
      -logic_name        => 'DeleteDB',
      -module            => 'Bio::EnsEMBL::Hive::RunnableDB::Dummy',
      -max_retry_count   => 1,
      -input_ids         => [ {} ],
      -parameters        => {
                              delete_db => $self->o('delete_db'),
                            },
      -flow_into         => {
                              '1->A' => WHEN('#delete_db#', [ 'Delete' ]),
                              'A->1' => [ 'CopyDB' ],
                            },
    },
    {
      -logic_name        => 'Delete',
      -module            => 'Bio::EnsEMBL::Hive::RunnableDB::SystemCmd',
      -max_retry_count   => 1,
      -parameters        => {
                              tgt => $self->o('tgt'),
                              cmd => 'echo -n $(#tgt# details url)',
                            },
      -flow_into         => {
                              '1' =>
                                {
                                  'GroupDeleteFactory'   => {'tgt_uri' => '#stdout#'},
                                  'MultiDbDeleteFactory' => {'tgt_uri' => '#stdout#'},
                                  'NamedDbDeleteFactory' => {'tgt_uri' => '#stdout#'},
                                }
                            },
    },
    {
      -logic_name        => 'CopyDB',
      -module            => 'Bio::EnsEMBL::Hive::RunnableDB::Dummy',
      -max_retry_count   => 1,
      -parameters        => {
                              copy_db   => $self->o('copy_db'),
                            },
      -flow_into         => {
                              '1->A' => WHEN('#copy_db#', [ 'Copy_1' ]),
                              'A->1' => [ 'RenameDB' ],
                            },
    },
    {
      -logic_name        => 'Copy_1',
      -module            => 'Bio::EnsEMBL::Hive::RunnableDB::SystemCmd',
      -max_retry_count   => 1,
      -parameters        => {
                              src => $self->o('src'),
                              cmd => 'echo -n $(#src# details host-port)',
                            },
      -flow_into         => {
                              '1' => { 'Copy_2' => {'src_host' => '#stdout#'} }
                            },
    },
    {
      -logic_name        => 'Copy_2',
      -module            => 'Bio::EnsEMBL::Hive::RunnableDB::SystemCmd',
      -max_retry_count   => 1,
      -parameters        => {
                              tgt => $self->o('tgt'),
                              cmd => 'echo -n $(#tgt# details host-port)',
                            },
      -flow_into         => {
                              '1' =>
                                {
                                  'GroupCopyFactory'   => {'tgt_host' => '#stdout#'},
                                  'MultiDbCopyFactory' => {'tgt_host' => '#stdout#'},
                                  'NamedDbCopyFactory' => {'tgt_host' => '#stdout#'},
                                }
                            },
    },
    {
      -logic_name        => 'RenameDB',
      -module            => 'Bio::EnsEMBL::Hive::RunnableDB::Dummy',
      -max_retry_count   => 1,
      -parameters        => {
                              rename_db => $self->o('rename_db'),
                            },
      -flow_into         => {
                              '1' => WHEN('#rename_db#', [ 'Rename' ]),
                            },
    },
    {
      -logic_name        => 'Rename',
      -module            => 'Bio::EnsEMBL::Hive::RunnableDB::SystemCmd',
      -max_retry_count   => 1,
      -parameters        => {
                              tgt => $self->o('tgt'),
                              cmd => 'echo -n $(#tgt# details url)',
                            },
      -flow_into         => {
                              '1' =>
                                {
                                  'GroupRenameFactory'   => {'tgt_uri' => '#stdout#'},
                                  'MultiDbRenameFactory' => {'tgt_uri' => '#stdout#'},
                                  'NamedDbRenameFactory' => {'tgt_uri' => '#stdout#'},
                                }
                            },
    },
    {
      -logic_name      => 'GroupDeleteFactory',
      -module          => 'Bio::EnsEMBL::Production::Pipeline::Common::MetadataDbFactory',
      -max_retry_count => 1,
      -parameters      => {
                            ensembl_release => $self->o('delete_release'),
                            group           => (ref($self->o('delete_group')) eq 'ARRAY' && @{$self->o('delete_group')}) ? $self->o('delete_group') : $self->o('group'),
                            groups          => $self->o('groups'),
                          },
      -flow_into       => {
                            '2' => WHEN('#groups#', [ 'DeleteDatabase' ] ),
                          }
    },
    {
      -logic_name        => 'MultiDbDeleteFactory',
      -module            => 'Bio::EnsEMBL::Production::Pipeline::Common::MultiDbFactory',
      -max_retry_count   => 1,
      -parameters        => {
                              ensembl_release => $self->o('delete_release'),
                              marts           => $self->o('delete_marts'),
                              compara         => $self->o('delete_compara'),
                              pan_ensembl     => $self->o('delete_pan_ensembl'),
                              division        => $self->o('multi_division'),
                            },
      -flow_into         => {
                              '2' => [ 'DeleteDatabase' ],
                            },
    },
    {
      -logic_name        => 'NamedDbDeleteFactory',
      -module            => 'Bio::EnsEMBL::Hive::RunnableDB::JobFactory',
      -max_retry_count   => 1,
      -parameters        => {
                              inputlist    => $self->o('delete_dbname'),
                              column_names => ['dbname'],
                            },
      -flow_into         => {
                              '2' => [ 'DeleteDatabase' ],
                            },
    },
    {
      -logic_name        => 'GroupCopyFactory',
      -module            => 'Bio::EnsEMBL::Hive::RunnableDB::JobFactory',
      -max_retry_count   => 1,
      -parameters        => {
                              inputlist       => $self->o('group'),
                              column_names    => ['group'],
                              ensembl_release => $self->o('ensembl_release'),
                              groups          => $self->o('groups'),
                            },
      -flow_into         => {
                              '2' => WHEN('#groups#', { 'CopyDatabase' => {'src_incl_db' => '%_#group#%_#ensembl_release#_%'} } ),
                            },
    },
    {
      -logic_name        => 'MultiDbCopyFactory',
      -module            => 'Bio::EnsEMBL::Production::Pipeline::Common::MultiDbFactory',
      -max_retry_count   => 1,
      -parameters        => {
                              ensembl_release => $self->o('ensembl_release'),
                              marts           => $self->o('marts'),
                              compara         => $self->o('compara'),
                              division        => $self->o('multi_division'),
                              pan_ensembl     => $self->o('pan_ensembl'),
                            },
      -flow_into         => {
                              '2' => { 'CopyDatabase' => {'src_incl_db' => '#dbname#'} },
                            },
    },
    {
      -logic_name        => 'NamedDbCopyFactory',
      -module            => 'Bio::EnsEMBL::Hive::RunnableDB::JobFactory',
      -max_retry_count   => 1,
      -parameters        => {
                              inputlist    => $self->o('dbname'),
                              column_names => ['dbname'],
                            },
      -flow_into         => {
                              '2' => { 'CopyDatabase' => {'src_incl_db' => '#dbname#'} },
                            },
    },
    {
      -logic_name      => 'GroupRenameFactory',
      -module          => 'Bio::EnsEMBL::Production::Pipeline::Common::MetadataDbFactory',
      -max_retry_count => 1,
      -parameters      => {
                            ensembl_release => $self->o('ensembl_release'),
                            division        => $self->o('multi_division'),
                            group           => $self->o('group'),
                            groups          => $self->o('groups'),
                          },
      -flow_into       => {
                            '2' => WHEN('#groups#', [ 'RenameDatabase_1' ] ),
                          }
    },
    {
      -logic_name        => 'MultiDbRenameFactory',
      -module            => 'Bio::EnsEMBL::Production::Pipeline::Common::MultiDbFactory',
      -max_retry_count   => 1,
      -parameters        => {
                              ensembl_release => $self->o('ensembl_release'),
                              marts           => $self->o('marts'),
                              compara         => $self->o('compara'),
                              division        => $self->o('multi_division'),
                              pan_ensembl     => $self->o('pan_ensembl'),
                            },
      -flow_into         => {
                              '2' => [ 'RenameDatabase_1' ],
                            },
    },
    {
      -logic_name        => 'NamedDbRenameFactory',
      -module            => 'Bio::EnsEMBL::Hive::RunnableDB::JobFactory',
      -max_retry_count   => 1,
      -parameters        => {
                              inputlist    => $self->o('dbname'),
                              column_names => ['dbname'],
                            },
      -flow_into         => {
                              '2' => [ 'RenameDatabase_1' ],
                            },
    },
    {
      -logic_name        => 'DeleteDatabase',
      -module            => 'Bio::EnsEMBL::Hive::RunnableDB::SqlCmd',
      -analysis_capacity => 10,
      -batch_size        => 10,
      -max_retry_count   => 1,
      -parameters        => {
                              db_conn => '#tgt_uri#',
                              sql     => 'DROP DATABASE IF EXISTS #dbname#',
                            },
    },
    {
        -logic_name      => 'CopyDatabase',
        -module          => 'ensembl.production.hive.ProductionDBCopy',
        -max_retry_count => 0,
        -language        => 'python3',
        -parameters      => {
                              endpoint => $self->o('copy_service_uri'),
                              method   => 'post',
                              payload  => q/{
                                "user": "#username#",
                                "src_host": "#src_host#",
                                "tgt_host": "#tgt_host#",
                                "src_incl_db": "#src_incl_db#"
                              }/,
                            },
       -rc_name           => '500M'
    },
    {
      -logic_name        => 'RenameDatabase_1',
      -module            => 'Bio::EnsEMBL::Hive::RunnableDB::SystemCmd',
      -max_retry_count   => 1,
      -parameters        => {
                              rename_script => $self->o('rename_script'),
                              cmd => 'echo -n $(perl #rename_script# #dbname#)',
                            },
      -flow_into         => {
                              '1' => { 'RenameDatabase_2' => {'new_dbname' => '#stdout#'} },
                            },
    },
    {
      -logic_name        => 'RenameDatabase_2',
      -module            => 'Bio::EnsEMBL::Hive::RunnableDB::SystemCmd',
      -max_retry_count   => 0,
      -parameters        => {
                              tgt => $self->o('tgt'),
                              cmd => 'rename_db #tgt# #dbname# #new_dbname#',
                            },
      -flow_into         => {
                              '1' => [ 'ApplyPatches' ],
                            },
    },
    {
      -logic_name        => 'ApplyPatches',
      -module            => 'Bio::EnsEMBL::Hive::RunnableDB::SystemCmd',
      -max_retry_count   => 0,
      -parameters        => {
                              tgt => $self->o('tgt'),
                              base_dir => $self->o('base_dir'),
                              patch_script => $self->o('patch_script'),
                              cmd => 'perl #patch_script# $(#tgt# details script) -dbname #new_dbname# -basedir #base_dir#',
                            },
    },
  ];
}

1;<|MERGE_RESOLUTION|>--- conflicted
+++ resolved
@@ -1,11 +1,7 @@
 =head1 LICENSE
 
 Copyright [1999-2015] Wellcome Trust Sanger Institute and the EMBL-European Bioinformatics Institute
-<<<<<<< HEAD
 Copyright [2016-2025] EMBL-European Bioinformatics Institute
-=======
-Copyright [2016-2024] EMBL-European Bioinformatics Institute
->>>>>>> 057d0d6c
 
 Licensed under the Apache License, Version 2.0 (the "License");
 you may not use this file except in compliance with the License.
@@ -43,7 +39,7 @@
     # Database type factory
     groups => 1,
     group  => [],
-    delete_group => [], 
+    delete_group => [],
 
     # Named database factory
     dbname => [],
