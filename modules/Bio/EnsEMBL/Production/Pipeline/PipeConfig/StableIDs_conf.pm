=head1 LICENSE

Copyright [1999-2015] Wellcome Trust Sanger Institute and the EMBL-European Bioinformatics Institute
Copyright [2016-2020] EMBL-European Bioinformatics Institute

Licensed under the Apache License, Version 2.0 (the "License");
you may not use this file except in compliance with the License.
You may obtain a copy of the License at

     http://www.apache.org/licenses/LICENSE-2.0

Unless required by applicable law or agreed to in writing, software
distributed under the License is distributed on an "AS IS" BASIS,
WITHOUT WARRANTIES OR CONDITIONS OF ANY KIND, either express or implied.
See the License for the specific language governing permissions and
limitations under the License.

=head1 NAME

 Bio::EnsEMBL::Production::Pipeline::PipeConfig::StableIDs_conf;

=head1 DESCRIPTION

Pipeline to generate ensembl_stable_ids database for both vertebrates
and non-vertebrates.
This is mainly used for the REST server but can also be used in API
calls, to figure out what database to use when fetching a stable ID.
It is useful for web for non-species specific pages, like
www.ensembl.org/id/ENSG00000139618
The pipeline runs a script:
  ensembl/misc-scripts/stable_id_lookup/populate_stable_id_lookup.pl

=cut

package Bio::EnsEMBL::Production::Pipeline::PipeConfig::StableIDs_conf;

use strict;
use warnings;
use base ('Bio::EnsEMBL::Hive::PipeConfig::EnsemblGeneric_conf');

use Bio::EnsEMBL::Hive::PipeConfig::HiveGeneric_conf;
use Bio::EnsEMBL::Hive::Version 2.5;

sub default_options {
  my ($self) = @_;

  return {
    %{$self->SUPER::default_options},
    run_from => [], # 'st1', 'st3', 'st4'
    db_name  => 'ensembl_stable_ids',
    db_url   => $self->o('srv_url') . $self->o('db_name'),
    release  => $self->o('ensembl_release'),
    email    => $ENV{'USER'}.'@ebi.ac.uk'
  }
}

sub pipeline_create_commands {
  my ($self) = @_;

  return [
    @{$self->SUPER::pipeline_create_commands},
    'mkdir -p '.$self->o('output_dir')
  ];
}

sub resource_classes {
  my ($self) = @_;

  return {
    %{$self->SUPER::resource_classes},
    '8GB'  => {'LSF' => '-q production-rh74 -M 8000 -R "rusage[mem=8000,scratch=1000]"'},
    '32GB' => {'LSF' => '-q production-rh74 -M 32000 -R "rusage[mem=32000,scratch=1000]"'},
  }
}

sub pipeline_analyses {
<<<<<<< HEAD
  my ($self) = @_;

  return [
    {
      -logic_name => 'cleanup_db',
      -module     => 'Bio::EnsEMBL::Hive::RunnableDB::SqlCmd',
      -input_ids  => [ {} ],
      -parameters => {
        db_conn => $self->o('srv_url'),
        sql     => [ 'DROP DATABASE IF EXISTS ' . $self->o('db_name') . ';' ],
      },
      -flow_into  => [ 'create_db' ]
    },
    {
      -logic_name => 'create_db',
      -module     => 'Bio::EnsEMBL::Hive::RunnableDB::SqlCmd',
      -parameters => {
        db_conn => $self->o('srv_url'),
        sql     => [ 'CREATE DATABASE ' . $self->o('db_name') . ';' ],
      },
      -flow_into  => [ 'setup_db' ]
    },
    {
      -logic_name => 'setup_db',
      -module     => 'Bio::EnsEMBL::Hive::RunnableDB::DbCmd',
      -parameters => {
        db_conn    => $self->o('db_url'),
        input_file => $self->o('base_dir') . '/ensembl/misc-scripts/stable_id_lookup/sql/tables.sql',
      },
      -flow_into  => [ 'populate_meta' ]
    },
    {
      -logic_name => 'populate_meta',
      -module     => 'Bio::EnsEMBL::Hive::RunnableDB::SqlCmd',
      -parameters => {
        db_conn => $self->o('db_url'),
        sql     => [ "INSERT INTO meta(species_id,meta_key,meta_value) VALUES (NULL,'schema_version','" . $self->o('release') . "')" ],
      },
      -flow_into  => [ 'stable_id_script_factory' ],
    },
    {
      -logic_name  => "stable_id_script_factory",
      -module      => 'Bio::EnsEMBL::Hive::RunnableDB::JobFactory',
      -meadow_type => 'LSF',
      -parameters  => {
        inputlist    => $self->o('run_from'),
        column_names => [ 'species_server' ]
      },
      -flow_into   => {
        '2->A' => [ 'stable_id_script' ],
        'A->1' => [ 'index' ],
      },
    },
    {
      -logic_name  => "stable_id_script",
      -module      => 'Bio::EnsEMBL::Hive::RunnableDB::SystemCmd',
      -meadow_type => 'LSF',
      -parameters  => {
        cmd      => 'perl #base_dir#/ensembl/misc-scripts/stable_id_lookup/populate_stable_id_lookup.pl $(#db_srv# details script_l) $(#species_server# details script) -dbname #dbname# -version #release#',
        db_srv   => $self->o('db_srv'),
        dbname   => $self->o('db_name'),
        release  => $self->o('release'),
        base_dir => $self->o('base_dir')
      },
      -rc_name     => '32GB',
    },
    {
      -logic_name => 'index',
      -module     => 'Bio::EnsEMBL::Hive::RunnableDB::DbCmd',
      -parameters => {
        db_conn    => $self->o('db_url'),
        input_file => $self->o('base_dir') . '/ensembl/misc-scripts/stable_id_lookup/sql/indices.sql',
      },
      -flow_into  => [ 'duplicates_report' ],
    },
    {
      -logic_name => 'duplicates_report',
      -module     => 'Bio::EnsEMBL::Production::Pipeline::StableID::EmailReport',
      -parameters => {
        db_conn       => $self->o('db_url'),
        email         => $self->o('email'),
        pipeline_name => $self->o('pipeline_name'),
        output_dir    => $self->o('output_dir'),
      },
      -rc_name    => '8GB',
    }
  ];
=======
    my ($self) = @_;

    return [
        {
            -logic_name => 'cleanup_db',
            -module     => 'Bio::EnsEMBL::Hive::RunnableDB::SqlCmd',
            -input_ids  => [ {} ],
            -parameters => {
                db_conn => $self->o('srv_url'),
                sql     => [ 'DROP DATABASE IF EXISTS ' . $self->o('db_name') . ';' ],
            },
            -rc_name    => 'default',
            -flow_into  => [ 'create_db' ]
        },
        {
            -logic_name => 'create_db',
            -module     => 'Bio::EnsEMBL::Hive::RunnableDB::SqlCmd',
            -parameters => {
                db_conn => $self->o('srv_url'),
                sql     => [
                    'CREATE DATABASE ' . $self->o('db_name') . ';' ],
            },
            -rc_name    => 'default',
            -flow_into  => [ 'setup_db' ]
        },
        {
            -logic_name => 'setup_db',
            -module     => 'Bio::EnsEMBL::Hive::RunnableDB::DbCmd',
            -parameters => {
                db_conn    => $self->o('db_url'),
                input_file => $self->o('base_dir') . '/ensembl/misc-scripts/stable_id_lookup/sql/tables.sql',
            },
            -rc_name    => 'default',
            -flow_into  => [ 'populate_meta' ]
        },
        {
            -logic_name => 'populate_meta',
            -module     => 'Bio::EnsEMBL::Hive::RunnableDB::SqlCmd',
            -parameters => {
                db_conn => $self->o('db_url'),
                sql     => [
                    "INSERT INTO meta(species_id,meta_key,meta_value) VALUES (NULL,'schema_version','" . $self->o('release') . "')" ],
            },
            -rc_name    => 'default',
            -flow_into  => [ 'stable_id_script_factory' ],

        },
        {
            -logic_name  => "stable_id_script_factory",
            -module      => 'Bio::EnsEMBL::Hive::RunnableDB::JobFactory',
            -meadow_type => 'LSF',
            -parameters  => {
                inputlist    => $self->o('run_from'),
                column_names => [ 'species_server' ]
            },
            -flow_into   => {
                '2->A' => [ 'stable_id_script' ],
                'A->1' => [ 'index' ],
            },
        },
        {
            -logic_name  => "stable_id_script",
            -module      => 'Bio::EnsEMBL::Hive::RunnableDB::SystemCmd',
            -meadow_type => 'LSF',
            -parameters  => {
                'cmd'      =>
                    'perl #base_dir#/ensembl/misc-scripts/stable_id_lookup/populate_stable_id_lookup.pl $(#db_srv# details script_l) $(#species_server# details script) -dbname #dbname# -version #release#',
                'db_srv'   => $self->o('db_srv'),
                'dbname'   => $self->o('db_name'),
                'release'  => $self->o('release'),
                'base_dir' => $self->o('base_dir')
            },
            -analysis_capacity => 1,
            -rc_name     => '32GB',
        },
        {
            -logic_name => 'index',
            -module     => 'Bio::EnsEMBL::Hive::RunnableDB::DbCmd',
            -parameters => {
                db_conn    => $self->o('db_url'),
                input_file => $self->o('base_dir') . '/ensembl/misc-scripts/stable_id_lookup/sql/indices.sql',
            },
            -rc_name    => 'default',
        }
    ];
>>>>>>> ec4a39a8
}

1;<|MERGE_RESOLUTION|>--- conflicted
+++ resolved
@@ -54,115 +54,18 @@
   }
 }
 
-sub pipeline_create_commands {
-  my ($self) = @_;
-
-  return [
-    @{$self->SUPER::pipeline_create_commands},
-    'mkdir -p '.$self->o('output_dir')
-  ];
+sub resource_classes {
+    my $self = shift;
+    return {
+        'default' => { 'LSF' => '-q production-rh74 -n 4 -M 4000   -R "rusage[mem=4000]"' },
+        '32GB'    => { 'LSF' => '-q production-rh74 -n 4 -M 32000  -R "rusage[mem=32000]"' },
+        '16GB'    => { 'LSF' => '-q production-rh74 -n 4 -M 16000  -R "rusage[mem=16000]"' },
+        '64GB'    => { 'LSF' => '-q production-rh74 -n 4 -M 64000  -R "rusage[mem=64000]"' },
+    }
 }
 
-sub resource_classes {
-  my ($self) = @_;
-
-  return {
-    %{$self->SUPER::resource_classes},
-    '8GB'  => {'LSF' => '-q production-rh74 -M 8000 -R "rusage[mem=8000,scratch=1000]"'},
-    '32GB' => {'LSF' => '-q production-rh74 -M 32000 -R "rusage[mem=32000,scratch=1000]"'},
-  }
-}
 
 sub pipeline_analyses {
-<<<<<<< HEAD
-  my ($self) = @_;
-
-  return [
-    {
-      -logic_name => 'cleanup_db',
-      -module     => 'Bio::EnsEMBL::Hive::RunnableDB::SqlCmd',
-      -input_ids  => [ {} ],
-      -parameters => {
-        db_conn => $self->o('srv_url'),
-        sql     => [ 'DROP DATABASE IF EXISTS ' . $self->o('db_name') . ';' ],
-      },
-      -flow_into  => [ 'create_db' ]
-    },
-    {
-      -logic_name => 'create_db',
-      -module     => 'Bio::EnsEMBL::Hive::RunnableDB::SqlCmd',
-      -parameters => {
-        db_conn => $self->o('srv_url'),
-        sql     => [ 'CREATE DATABASE ' . $self->o('db_name') . ';' ],
-      },
-      -flow_into  => [ 'setup_db' ]
-    },
-    {
-      -logic_name => 'setup_db',
-      -module     => 'Bio::EnsEMBL::Hive::RunnableDB::DbCmd',
-      -parameters => {
-        db_conn    => $self->o('db_url'),
-        input_file => $self->o('base_dir') . '/ensembl/misc-scripts/stable_id_lookup/sql/tables.sql',
-      },
-      -flow_into  => [ 'populate_meta' ]
-    },
-    {
-      -logic_name => 'populate_meta',
-      -module     => 'Bio::EnsEMBL::Hive::RunnableDB::SqlCmd',
-      -parameters => {
-        db_conn => $self->o('db_url'),
-        sql     => [ "INSERT INTO meta(species_id,meta_key,meta_value) VALUES (NULL,'schema_version','" . $self->o('release') . "')" ],
-      },
-      -flow_into  => [ 'stable_id_script_factory' ],
-    },
-    {
-      -logic_name  => "stable_id_script_factory",
-      -module      => 'Bio::EnsEMBL::Hive::RunnableDB::JobFactory',
-      -meadow_type => 'LSF',
-      -parameters  => {
-        inputlist    => $self->o('run_from'),
-        column_names => [ 'species_server' ]
-      },
-      -flow_into   => {
-        '2->A' => [ 'stable_id_script' ],
-        'A->1' => [ 'index' ],
-      },
-    },
-    {
-      -logic_name  => "stable_id_script",
-      -module      => 'Bio::EnsEMBL::Hive::RunnableDB::SystemCmd',
-      -meadow_type => 'LSF',
-      -parameters  => {
-        cmd      => 'perl #base_dir#/ensembl/misc-scripts/stable_id_lookup/populate_stable_id_lookup.pl $(#db_srv# details script_l) $(#species_server# details script) -dbname #dbname# -version #release#',
-        db_srv   => $self->o('db_srv'),
-        dbname   => $self->o('db_name'),
-        release  => $self->o('release'),
-        base_dir => $self->o('base_dir')
-      },
-      -rc_name     => '32GB',
-    },
-    {
-      -logic_name => 'index',
-      -module     => 'Bio::EnsEMBL::Hive::RunnableDB::DbCmd',
-      -parameters => {
-        db_conn    => $self->o('db_url'),
-        input_file => $self->o('base_dir') . '/ensembl/misc-scripts/stable_id_lookup/sql/indices.sql',
-      },
-      -flow_into  => [ 'duplicates_report' ],
-    },
-    {
-      -logic_name => 'duplicates_report',
-      -module     => 'Bio::EnsEMBL::Production::Pipeline::StableID::EmailReport',
-      -parameters => {
-        db_conn       => $self->o('db_url'),
-        email         => $self->o('email'),
-        pipeline_name => $self->o('pipeline_name'),
-        output_dir    => $self->o('output_dir'),
-      },
-      -rc_name    => '8GB',
-    }
-  ];
-=======
     my ($self) = @_;
 
     return [
@@ -245,10 +148,20 @@
                 db_conn    => $self->o('db_url'),
                 input_file => $self->o('base_dir') . '/ensembl/misc-scripts/stable_id_lookup/sql/indices.sql',
             },
-            -rc_name    => 'default',
-        }
-    ];
->>>>>>> ec4a39a8
+      -flow_into  => [ 'duplicates_report' ],
+    },
+    {
+      -logic_name => 'duplicates_report',
+      -module     => 'Bio::EnsEMBL::Production::Pipeline::StableID::EmailReport',
+      -parameters => {
+        db_conn       => $self->o('db_url'),
+        email         => $self->o('email'),
+        pipeline_name => $self->o('pipeline_name'),
+        output_dir    => $self->o('output_dir'),
+      },
+      -rc_name    => '8GB',
+    }
+  ];
 }
 
 1;