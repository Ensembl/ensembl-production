=head1 LICENSE

Copyright [1999-2015] Wellcome Trust Sanger Institute and the EMBL-European Bioinformatics Institute
Copyright [2016-2020] EMBL-European Bioinformatics Institute

Licensed under the Apache License, Version 2.0 (the "License");
you may not use this file except in compliance with the License.
You may obtain a copy of the License at

     http://www.apache.org/licenses/LICENSE-2.0

Unless required by applicable law or agreed to in writing, software
distributed under the License is distributed on an "AS IS" BASIS,
WITHOUT WARRANTIES OR CONDITIONS OF ANY KIND, either express or implied.
See the License for the specific language governing permissions and
limitations under the License.

=cut

=pod

=head1 NAME

Bio::EnsEMBL::Production::Pipeline::PipeConfig::SearchDumps_conf

=head1 DESCRIPTION

Pipeline to generate the Solr search, EBeye search and Advanced search indexes

=cut

package Bio::EnsEMBL::Production::Pipeline::PipeConfig::SearchDumps_conf;
use strict;
use Bio::EnsEMBL::Hive::PipeConfig::HiveGeneric_conf;
use base ('Bio::EnsEMBL::Hive::PipeConfig::EnsemblGeneric_conf');
use Bio::EnsEMBL::ApiVersion qw/software_version/;

use Data::Dumper;

sub default_options {
    my $self = shift;
    return {
        %{$self->SUPER::default_options()},
        species           => [],
        division          => [],
        antispecies       => [],
        run_all           => 0, #always run every species
        use_pan_compara   => 0,
        variant_length    => 1000000,
        probe_length      => 100000,
        regulatory_length => 100000,
<<<<<<< HEAD
        dump_variant    => 1,
        dump_regulation => 1,
=======
        dump_variant      => 1,
        dump_regulation   => 1,
>>>>>>> 68ac2459
        resource_class    => '32g',
        gene_search_reformat => 0,
        release           => software_version()
    };
}

sub pipeline_wide_parameters {
    my $self = shift;
    return { %{$self->SUPER::pipeline_wide_parameters()},
        base_path => $self->o('base_path'),
        gene_search_reformat => $self->o('gene_search_reformat') };
}

sub pipeline_analyses {
    my $self = shift;
    #my @variant_analyses = $self->o('dump_variant') == 1 ? [ 'VariantDumpFactory', 'StructuralVariantDumpFactory', 'DumpPhenotypesJson' ] : [ 'DumpPhenotypesJson' ] ;
    my @variant_analyses = [ 'VariantDumpFactory' ] if $self->o('dump_variant') == 1;
    my @regulation_analyses = $self->o('dump_regulation') == 1 ? [ 'RegulationDumpFactory', 'ProbeDumpFactory' ] : [ 'ProbeDumpFactory' ];

    return [
        {
            -logic_name => 'SpeciesFactory',
            -module     =>
                'Bio::EnsEMBL::Production::Pipeline::Common::SpeciesFactory',
            -input_ids  => [ {} ], # required for automatic seeding
            -parameters => { species => $self->o('species'),
                antispecies          => $self->o('antispecies'),
                division             => $self->o('division'),
                run_all              => $self->o('run_all') },
            -rc_name    => '4g',
            -flow_into  => {
                '2->A' => [ 'DumpGenomeJson' ],
                'A->1' => [ 'WrapGenomeEBeye' ]
            }
        },
        {
            -logic_name => 'WrapGenomeEBeye',
            -module     =>
                'Bio::EnsEMBL::Production::Pipeline::Search::WrapGenomeEBeye',
            -rc_name    => '1g',
            -parameters =>
                {
                    division => $self->o('division'),
                    release  => $self->o('release'),
                },
            -flow_into  => 'ValidateXMLFileWrappedGenomesEBeye'
        },
        {
            -logic_name        => 'DumpGenomeJson',
            -module            =>
                'Bio::EnsEMBL::Production::Pipeline::Search::DumpGenomeJson',
            -parameters        => {},
            -analysis_capacity => 10,
            -rc_name           => '1g',
            -flow_into         => {
                2 => [ 'DumpGenesJson' ],
                7 => [ 'DumpGenesJson' ],
                4 => @variant_analyses,
                6 => @regulation_analyses,
            }
        },
        {
            -logic_name => 'ValidateXMLFileEBeye',
            -module     =>
                'Bio::EnsEMBL::Production::Pipeline::Search::ValidateXMLFileEBeye',
            -rc_name    => '1g',
            -parameters =>
                {
                    division => $self->o('division'),
                    release  => $self->o('release'),
                },
            -flow_into  =>
                {
                    1 => [ 'CompressEBeyeXMLFile' ],
                    2 => [ '?accu_name=genome_files&accu_address={species}&accu_input_variable=genome_valid_file' ]
                },
        },
        {
            -logic_name => 'ValidateXMLFileVariantEBeye',
            -module     =>
                'Bio::EnsEMBL::Production::Pipeline::Search::ValidateXMLFileEBeye',
            -rc_name    => '1g',
            -parameters =>
                {
                    division => $self->o('division'),
                    release  => $self->o('release'),
                },
            -flow_into  =>
                {
                    1 => [ 'CompressVariantEBeyeXMLFile' ],
                },
        },
        {
            -logic_name => 'ValidateXMLFileWrappedGenomesEBeye',
            -module     =>
                'Bio::EnsEMBL::Production::Pipeline::Search::ValidateXMLFileEBeye',
            -rc_name    => '1g',
            -parameters =>
                {
                    division => $self->o('division'),
                    release  => $self->o('release'),
                },
            -flow_into  =>
                {
                    1 => [ 'CompressWrappedGenomesEBeyeXMLFile' ]
                },
        },
        {
            -logic_name        => 'CompressEBeyeXMLFile',
            -module            =>
                'Bio::EnsEMBL::Production::Pipeline::Search::CompressEBeyeXMLFile',
            -parameters        =>
                {
                    division => $self->o('division'),
                    release  => $self->o('release'),
                },
            -analysis_capacity => 4,
            -rc_name           => '1g'
        },
        {
            -logic_name        => 'CompressWrappedGenomesEBeyeXMLFile',
            -module            =>
                'Bio::EnsEMBL::Production::Pipeline::Search::CompressEBeyeXMLFile',
            -parameters        =>
                {
                    division => $self->o('division'),
                    release  => $self->o('release'),
                },
            -analysis_capacity => 4,
        },
        {
            -logic_name        => 'CompressVariantEBeyeXMLFile',
            -module            =>
                'Bio::EnsEMBL::Production::Pipeline::Search::CompressEBeyeXMLFile',
            -parameters        =>
                {
                    division => $self->o('division'),
                    release  => $self->o('release'),
                },
            -analysis_capacity => 4,
        },
        {
            -logic_name        => 'DumpGenesJson',
            -module            =>
                'Bio::EnsEMBL::Production::Pipeline::Search::DumpGenesJson',
            -parameters        => {
                use_pan_compara => $self->o('use_pan_compara')
            },
            -analysis_capacity => 10,
            -rc_name           => $self->o('resource_class'),
            -flow_into     => {
                1 => WHEN ('#gene_search_reformat#' =>
                    [
                    'ReformatGenomeAdvancedSearch',
                    #'ReformatGenomeSolr',
                    'ReformatGenomeEBeye'
                    ],
                    ELSE ['ReformatGenomeEBeye'],
                ),
                -1 => 'DumpGenesJsonHighmem'
            }
        },
        {
            -logic_name        => 'DumpGenesJsonHighmem',
            -module            =>
                'Bio::EnsEMBL::Production::Pipeline::Search::DumpGenesJson',
            -parameters        => {
                use_pan_compara => $self->o('use_pan_compara')
            },
            -analysis_capacity => 10,
            -rc_name       => '100g',
            -flow_into     => {
                1 => WHEN ('#gene_search_reformat#' =>
                    [
                    'ReformatGenomeAdvancedSearch',
                    #'ReformatGenomeSolr',
                    'ReformatGenomeEBeye'
                    ],
                    ELSE ['ReformatGenomeEBeye'],
                ),
            }
        },
        {
            -logic_name        => 'DumpRegulationJson',
            -module            =>
                'Bio::EnsEMBL::Production::Pipeline::Search::DumpRegulationJson',
            -parameters        => {},
            -analysis_capacity => 10,
            -rc_name           => $self->o('resource_class'),
<<<<<<< HEAD
            -flow_into     => {
=======
            -flow_into         => {
>>>>>>> 68ac2459
                2 => [
                    '?accu_name=motifs_dump_file&accu_address=[]',
                    '?accu_name=regulatory_features_dump_file&accu_address=[]',
                    '?accu_name=mirna_dump_file&accu_address=[]',
                    '?accu_name=external_features_dump_file&accu_address=[]',
                    '?accu_name=peaks_dump_file&accu_address=[]',
                    '?accu_name=transcription_factors_dump_file&accu_address=[]',
                    '?accu_name=species'
                ],
            }
        },
        {
            -logic_name => 'RegulationDumpMerge',
            -module     =>
                'Bio::EnsEMBL::Production::Pipeline::Search::DumpRegulationMerge',
            -rc_name    => '1g',
            -flow_into  =>
                {
                    #2 => ['ReformatRegulationSolr','ReformatRegulationAdvancedSearch'],
                    2 => WHEN ('#gene_search_reformat#' => ['ReformatRegulationAdvancedSearch'],),
                }
        },
        {
            -logic_name => 'VariantDumpFactory',
            -module     => 'Bio::EnsEMBL::Production::Pipeline::Search::DumpFactory',
            -parameters => {
                type   => 'variation',
                table  => 'variation',
                column => 'variation_id',
                length => $self->o('variant_length') },
            -rc_name    => '1g',
            -flow_into  =>
                { '2->A' => 'DumpVariantJson', 'A->1' => 'VariantDumpMerge' }
        },
        {
            -logic_name        => 'DumpVariantJson',
            -analysis_capacity => 20,
            -module            =>
                'Bio::EnsEMBL::Production::Pipeline::Search::DumpVariantJson',
            -rc_name           => $self->o('resource_class'),
<<<<<<< HEAD
            -flow_into     => {
=======
            -flow_into         => {
>>>>>>> 68ac2459
                2 => [
                    '?accu_name=dump_file&accu_address=[]',
                    '?accu_name=species'
                ],

            }
        },
        {
            -logic_name => 'VariantDumpMerge',
            -module     => 'Bio::EnsEMBL::Production::Pipeline::Search::DumpMerge',
            -parameters => { file_type => 'variants' },
            -rc_name    => '1g',
            -flow_into  =>
                {
                    1 => WHEN ('#gene_search_reformat#' => [
                        #'ReformatVariantsSolr',
                        'ReformatVariantsEBeye',
                        'ReformatVariantsAdvancedSearch'
                    ],
                    ELSE ['ReformatVariantsEBeye',],
                    ),
                }
        },
        {
            -logic_name => 'StructuralVariantDumpFactory',
            -module     => 'Bio::EnsEMBL::Production::Pipeline::Search::DumpFactory',
            -parameters => {
                type   => 'variation',
                table  => 'structural_variation',
                column => 'structural_variation_id',
                length => $self->o('variant_length')
            },
            -rc_name    => '1g',
            -flow_into  => {
                '2->A' => 'DumpStructuralVariantJson',
                'A->1' => 'StructuralVariantDumpMerge',
            }
        },
        {
            -logic_name        => 'DumpStructuralVariantJson',
            -analysis_capacity => 10,
            -module            =>
                'Bio::EnsEMBL::Production::Pipeline::Search::DumpStructuralVariantJson',
            -rc_name           => $self->o('resource_class'),
<<<<<<< HEAD
            -flow_into     => {
=======
            -flow_into         => {
>>>>>>> 68ac2459
                2 => [
                    '?accu_name=dump_file&accu_address=[]',
                    '?accu_name=species'
                ],

            }
        },
        {
            -logic_name => 'StructuralVariantDumpMerge',
            -module     => 'Bio::EnsEMBL::Production::Pipeline::Search::DumpMerge',
            -parameters => { file_type => 'structuralvariants' },
            -rc_name    => '1g',
            # -flow_into  => {
            #     1 => 'ReformatStructuralVariantsSolr' }
        },
        {
            -logic_name        => 'DumpPhenotypesJson',
            -module            =>
                'Bio::EnsEMBL::Production::Pipeline::Search::DumpPhenotypesJson',
            -parameters        => {},
            -analysis_capacity => 10,
            -rc_name           => '1g',
            #-flow_into     => {
            #    2 => 'ReformatPhenotypesSolr'
            #}
        },
        {
            -logic_name => 'ProbeDumpFactory',
            -module     => 'Bio::EnsEMBL::Production::Pipeline::Search::DumpFactory',
            -parameters => { type => 'funcgen',
                table             => 'probe',
                column            => 'probe_id',
                length            => $self->o('probe_length') },
            -rc_name    => '1g',
            -flow_into  =>
                {
                    '2->A' => 'DumpProbeJson', 'A->1' => 'ProbeDumpMerge'
                }
        },
        {
            -logic_name => 'RegulationDumpFactory',
            -module     => 'Bio::EnsEMBL::Production::Pipeline::Search::DumpFactory',
            -parameters => { type => 'funcgen',
                table             => 'motif_feature',
                column            => 'motif_feature_id',
                length            => $self->o('regulatory_length') },
            -rc_name    => '1g',
            -flow_into  =>
                {
                    '2->A' => 'DumpRegulationJson', 'A->1' => 'RegulationDumpMerge'
                }
        },
        {
            -logic_name        => 'DumpProbeJson',
            -analysis_capacity => 10,
            -module            =>
                'Bio::EnsEMBL::Production::Pipeline::Search::DumpProbesJson',
            -rc_name           => $self->o('resource_class'),
<<<<<<< HEAD
            -flow_into     => {
=======
            -flow_into         => {
>>>>>>> 68ac2459
                2 => [
                    '?accu_name=probes_dump_file&accu_address=[]',
                    '?accu_name=probesets_dump_file&accu_address=[]',
                    '?accu_name=species'
                ],
            }
        },
        {
            -logic_name => 'ProbeDumpMerge',
            -module     =>
                'Bio::EnsEMBL::Production::Pipeline::Search::DumpProbesMerge',
            -rc_name    => '1g',
            -flow_into  =>
                {
                    #2 => ['ReformatProbesSolr','ReformatProbesAdvancedSearch'],
                    #3 => ['ReformatProbeSetsSolr','ReformatProbesetsAdvancedSearch'],
                    2 => WHEN ('#gene_search_reformat#' => ['ReformatProbesAdvancedSearch'],),
                    3 => WHEN ('#gene_search_reformat#' => ['ReformatProbesetsAdvancedSearch'],),
                }
        },
        {
            -logic_name        => 'ReformatGenomeAdvancedSearch',
            -module            =>
                'Bio::EnsEMBL::Production::Pipeline::Search::ReformatGenomeAdvancedSearch',
            -rc_name           => '1g',
            -analysis_capacity => 10,
            -flow_into         => {}
        },
        {
            -logic_name => 'ReformatVariantsAdvancedSearch',
            -module     =>
                'Bio::EnsEMBL::Production::Pipeline::Search::ReformatVariantsAdvancedSearch',
            -rc_name    => '1g',
            -flow_into  => {}
        },
        {
            -logic_name => 'ReformatRegulationAdvancedSearch',
            -module     =>
                'Bio::EnsEMBL::Production::Pipeline::Search::ReformatRegulationAdvancedSearch',
            -rc_name    => '1g',
            -flow_into  => {}
        },
        {
            -logic_name => 'ReformatProbesAdvancedSearch',
            -module     =>
                'Bio::EnsEMBL::Production::Pipeline::Search::ReformatProbesAdvancedSearch',
            -rc_name    => '1g',
            -flow_into  => {}
        },
        {
            -logic_name => 'ReformatProbesetsAdvancedSearch',
            -module     =>
                'Bio::EnsEMBL::Production::Pipeline::Search::ReformatProbesetsAdvancedSearch',
            -rc_name    => '1g',
            -flow_into  => {}
        },
        {
            -logic_name => 'ReformatGenomeSolr',
            -module     =>
                'Bio::EnsEMBL::Production::Pipeline::Search::ReformatGenomeSolr',
            -rc_name    => '1g',
            -flow_into  => {}
        },
        {
            -logic_name        => 'ReformatGenomeEBeye',
            -module            =>
                'Bio::EnsEMBL::Production::Pipeline::Search::ReformatGenomeEBeye',
            -rc_name           => '4g',
            -analysis_capacity => 10,
            -flow_into         => 'ValidateXMLFileEBeye'
        },
        {
            -logic_name => 'ReformatVariantsSolr',
            -module     =>
                'Bio::EnsEMBL::Production::Pipeline::Search::ReformatVariantsSolr',
            -rc_name    => '1g',
            -flow_into  => {}
        },
        {
            -logic_name => 'ReformatVariantsEBeye',
            -module     =>
                'Bio::EnsEMBL::Production::Pipeline::Search::ReformatVariantsEBeye',
            -rc_name    => '1g',
            -flow_into  => 'ValidateXMLFileVariantEBeye'
        },
        {
            -logic_name => 'ReformatStructuralVariantsSolr',
            -module     =>
                'Bio::EnsEMBL::Production::Pipeline::Search::ReformatStructuralVariantsSolr',
            -rc_name    => '1g',
            -flow_into  => {}
        },
        {
            -logic_name => 'ReformatPhenotypesSolr',
            -module     =>
                'Bio::EnsEMBL::Production::Pipeline::Search::ReformatPhenotypesSolr',
            -rc_name    => '1g',
            -flow_into  => {}
        },
        {
            -logic_name => 'ReformatProbesSolr',
            -module     =>
                'Bio::EnsEMBL::Production::Pipeline::Search::ReformatProbesSolr',
            -rc_name    => '1g',
            -flow_into  => {}
        },
        {
            -logic_name => 'ReformatProbeSetsSolr',
            -module     =>
                'Bio::EnsEMBL::Production::Pipeline::Search::ReformatProbeSetsSolr',
            -rc_name    => '1g',
            -flow_into  => {}
        },
        {
            -logic_name => 'ReformatRegulationSolr',
            -module     =>
                'Bio::EnsEMBL::Production::Pipeline::Search::ReformatRegulationSolr',
            -rc_name    => '1g',
            -flow_into  => {}
        }
    ];
} ## end sub pipeline_analyses

sub beekeeper_extra_cmdline_options {
    my $self = shift;
    return "-reg_conf " . $self->o("registry");
}

sub resource_classes {
    my $self = shift;
    return {
        '32g'  => { LSF => '-q production-rh74 -M 32000 -R "rusage[mem=32000]"' },
        '100g' => { LSF => '-q production-rh74 -M 100000 -R "rusage[mem=100000]"' },
        '16g'  => { LSF => '-q production-rh74 -M 16000 -R "rusage[mem=16000]"' },
        '8g'   => { LSF => '-q production-rh74 -M 16000 -R "rusage[mem=8000]"' },
        '4g'   => { LSF => '-q production-rh74 -M 4000 -R "rusage[mem=4000]"' },
        '1g'   => { LSF => '-q production-rh74 -M 1000 -R "rusage[mem=1000]"' } };
}

1;<|MERGE_RESOLUTION|>--- conflicted
+++ resolved
@@ -49,13 +49,8 @@
         variant_length    => 1000000,
         probe_length      => 100000,
         regulatory_length => 100000,
-<<<<<<< HEAD
-        dump_variant    => 1,
-        dump_regulation => 1,
-=======
         dump_variant      => 1,
         dump_regulation   => 1,
->>>>>>> 68ac2459
         resource_class    => '32g',
         gene_search_reformat => 0,
         release           => software_version()
@@ -245,11 +240,7 @@
             -parameters        => {},
             -analysis_capacity => 10,
             -rc_name           => $self->o('resource_class'),
-<<<<<<< HEAD
-            -flow_into     => {
-=======
             -flow_into         => {
->>>>>>> 68ac2459
                 2 => [
                     '?accu_name=motifs_dump_file&accu_address=[]',
                     '?accu_name=regulatory_features_dump_file&accu_address=[]',
@@ -290,11 +281,7 @@
             -module            =>
                 'Bio::EnsEMBL::Production::Pipeline::Search::DumpVariantJson',
             -rc_name           => $self->o('resource_class'),
-<<<<<<< HEAD
-            -flow_into     => {
-=======
             -flow_into         => {
->>>>>>> 68ac2459
                 2 => [
                     '?accu_name=dump_file&accu_address=[]',
                     '?accu_name=species'
@@ -339,11 +326,7 @@
             -module            =>
                 'Bio::EnsEMBL::Production::Pipeline::Search::DumpStructuralVariantJson',
             -rc_name           => $self->o('resource_class'),
-<<<<<<< HEAD
-            -flow_into     => {
-=======
             -flow_into         => {
->>>>>>> 68ac2459
                 2 => [
                     '?accu_name=dump_file&accu_address=[]',
                     '?accu_name=species'
@@ -402,11 +385,7 @@
             -module            =>
                 'Bio::EnsEMBL::Production::Pipeline::Search::DumpProbesJson',
             -rc_name           => $self->o('resource_class'),
-<<<<<<< HEAD
-            -flow_into     => {
-=======
             -flow_into         => {
->>>>>>> 68ac2459
                 2 => [
                     '?accu_name=probes_dump_file&accu_address=[]',
                     '?accu_name=probesets_dump_file&accu_address=[]',
