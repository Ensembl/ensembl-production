--- conflicted
+++ resolved
@@ -44,7 +44,6 @@
     return {
         %{$self->SUPER::default_options},
         ## General parameters
-<<<<<<< HEAD
         'output_dir'       => '/nfs/nobackup/ensembl/' . $self->o('ENV', 'USER') . '/ols_loader/' . $self->o('pipeline_name'),
         'base_dir'         => $self->o('ENV', 'BASE_DIR'),
         'srv_cmd'          => undef,
@@ -59,27 +58,8 @@
         'db_url'           => $self->o('db_host') . $self->o('db_name'),
         'ontologies'       => [],
         'skip_phi'         => 0,
-        'old_server'       => 'mysql://ensro@mysql-ens-mirror-1:4240',
-        'history_file'     => '/nfs/panda/ensembl/production/datachecks/history/general.pm',
-        'reg_file'         => '/nfs/panda/ensembl/production/registries/meta1.pm',
         'copy_service_uri' => "http://production-services.ensembl.org/api/dbcopy/"
-=======
-        'output_dir'    => '/nfs/nobackup/ensembl/' . $self->o('ENV', 'USER') . '/ols_loader/' . $self->o('pipeline_name'),
-        'base_dir'      => $self->o('ENV', 'BASE_DIR'),
-        'srv_cmd'       => undef,
-        'wipe_all'      => 0,
-        'wipe_one'      => 1,
-        'verbosity'     => 2,
-        'ols_load'      => 50,
-        'ens_version'   => $self->o('ENV', 'ENS_VERSION'),
-        'db_name'       => 'ensembl_ontology',
-        'mart_db_name'  => 'ontology_mart',
-        'pipeline_name' => 'ols_ontology_' . $self->o('ens_version'),
-        'db_url'        => $self->o('db_host') . $self->o('db_name'),
-        'ontologies'    => [],
-        'skip_phi'      => 0,
         'history_file'  => undef
->>>>>>> 32af0070
     }
 }
 
