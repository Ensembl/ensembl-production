--- conflicted
+++ resolved
@@ -59,14 +59,6 @@
 
      ## Flag to skip metadata database check for dumping DNA only for species with update assembly
      'skip_metadata_check' => 0,
-<<<<<<< HEAD
-
-	   ## Set to '1' for eg! run 
-       #  default => OFF (0)
-       #  affect: dump_gtf
-	   'eg' => 0,
-=======
->>>>>>> 26d2fc87
 
 	   #  'fasta' - cdna, cds, dna, ncrna, pep
 	   #  'chain' - assembly chain files
@@ -179,11 +171,7 @@
         }
         # Else, we run all the dumps
         else {
-<<<<<<< HEAD
-          $pipeline_flow  = ['dump_json','dump_gtf', 'dump_gff3', 'dump_embl', 'dump_genbank', 'CheckAssemblyGeneset', 'dump_fasta_pep', 'dump_chain', 'dump_tsv_uniprot', 'dump_tsv_ena', 'dump_tsv_metadata', 'dump_tsv_refseq', 'dump_tsv_entrez', 'dump_rdf'];
-=======
           $pipeline_flow  = ['dump_json','dump_gtf', 'dump_gff3', 'dump_embl', 'dump_fasta_dna','dump_fasta_pep', 'dump_genbank', 'dump_chain', 'dump_tsv_uniprot', 'dump_tsv_ena', 'dump_tsv_metadata', 'dump_tsv_refseq', 'dump_tsv_entrez', 'dump_rdf'];
->>>>>>> 26d2fc87
         }
         
     return [
@@ -458,31 +446,6 @@
       -priority        => 5,
       -rc_name         => 'default',
     },
-<<<<<<< HEAD
-    { -logic_name  => 'CheckAssemblyGeneset',
-      -module      => 'Bio::EnsEMBL::Production::Pipeline::Common::CheckAssemblyGeneset',
-      -parameters  => {
-          skip_metadata_check => $self->o('skip_metadata_check'),
-          release => $self->o('release')
-       },
-      -can_be_empty    => 1,
-      -flow_into       => {1 => 'dump_fasta_dna'},
-      -max_retry_count => 1,
-      -hive_capacity   => 10,
-      -priority        => 5,
-      -rc_name         => 'default',
-    },
-    { -logic_name  => 'dump_fasta_dna',
-      -module      => 'Bio::EnsEMBL::Hive::RunnableDB::Dummy',
-      -parameters  => {
-       },
-      -can_be_empty    => 1,
-      -flow_into       => {
-                            1 => WHEN(
-                        '#new_assembly# >= 1' => 'dump_dna',
-                        ELSE 'copy_dna',
-                    )},
-=======
     { -logic_name  => 'dump_fasta_dna',
       -module      => 'Bio::EnsEMBL::Production::Pipeline::Common::CheckAssemblyGeneset',
       -parameters  => {
@@ -495,7 +458,6 @@
                   '#new_assembly# >= 1' => 'dump_dna',
                   ELSE 'copy_dna',
               )},
->>>>>>> 26d2fc87
       -max_retry_count => 1,
       -hive_capacity   => 10,
       -priority        => 5,
@@ -523,12 +485,7 @@
       -priority        => 5,
       -parameters => {
         ftp_dir => $self->o('prev_rel_dir'),
-<<<<<<< HEAD
-        release => $self->o('release'),
-        previous_release => $self->o('previous_release'),
-=======
         release => $self->o('release')
->>>>>>> 26d2fc87
       },
     },
     # Creating the 'toplevel' dumps for 'dna', 'dna_rm' & 'dna_sm' 
