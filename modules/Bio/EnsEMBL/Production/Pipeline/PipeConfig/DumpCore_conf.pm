--- conflicted
+++ resolved
@@ -418,11 +418,7 @@
             -parameters    => { type => 'genbank', },
             -hive_capacity => 50,
             -rc_name       => '64GB',
-<<<<<<< HEAD
-            -flow_into     => { -1 => 'genbank_128GB', 
-=======
             -flow_into     => { -1 => 'genbank_128GB',
->>>>>>> 84c89e05
                                 '4' => 'compress_file' },
         },
 
