=head1 LICENSE

Copyright [1999-2015] Wellcome Trust Sanger Institute and the EMBL-European Bioinformatics Institute
Copyright [2016-2024] EMBL-European Bioinformatics Institute

Licensed under the Apache License, Version 2.0 (the "License");
you may not use this file except in compliance with the License.
You may obtain a copy of the License at

     http://www.apache.org/licenses/LICENSE-2.0

Unless required by applicable law or agreed to in writing, software
distributed under the License is distributed on an "AS IS" BASIS,
WITHOUT WARRANTIES OR CONDITIONS OF ANY KIND, either express or implied.
See the License for the specific language governing permissions and
limitations under the License.

=cut
package Bio::EnsEMBL::Production::Pipeline::PipeConfig::Base_conf;

use strict;
use warnings;

use base ('Bio::EnsEMBL::Hive::PipeConfig::EnsemblGeneric_conf');

use Bio::EnsEMBL::Hive::PipeConfig::HiveGeneric_conf;
use Bio::EnsEMBL::Hive::Version 2.5;

use File::Spec::Functions qw(catdir);

sub default_options {
    my ($self) = @_;
    return {
        %{$self->SUPER::default_options},

        user              => $ENV{'USER'},
        email             => $ENV{'USER'} . '@ebi.ac.uk',

        pipeline_dir      => catdir('/hps/nobackup/flicek/ensembl/production',
            $self->o('user'),
            $self->o('pipeline_name')),

        scratch_small_dir => catdir('/hps/scratch/flicek/ensembl',
            $self->o('user'),
            $self->o('pipeline_name')),

        scratch_large_dir => catdir($self->o('pipeline_dir'), 'scratch'),
        work_dir          => catdir('/hps/software/users/ensembl/repositories/', $self->o('user')),
        production_queue  => 'production',
        datamover_queue   => 'datamover',

        #ensembl genome factory and dataset factory default params
        'metadata_db_uri'    => $self->o('metadata_db_uri') ?  $self->o('metadata_db_uri') : $ENV{'METADATA_DB_URI'},

        #genome factory params
        'genome_uuid' => [],
        'dataset_uuid' => [],
        'division' => [],
        'dataset_status' => 'Submitted',
        'organism_group_type' => 'DIVISION',
        'species' => [],
        'antispecies' => [],
        'batch_size' => 50,
        'meta_filters' => {},   
        'update_dataset_status' => 'Processing', #updates dataset status in new metadata db
        #param to connect to old pipeline analysis name
        'genome_factory_dynamic_output_flow' => {
                      '2->A'    => { 'SpeciesFactory'  => INPUT_PLUS()  },
                      'A->2'    => [{'UpdateDatasetStatus'=> INPUT_PLUS()}]
        },

    };
}

sub factory_analyses {
  my $self = shift @_;

  return [

    {
      -logic_name => 'EnsemblHivePipeline',
      -module => 'Bio::EnsEMBL::Hive::RunnableDB::Dummy',
      -input_ids  => [{}],
      -flow_into  => {
        '1'    => ['GenomeFactory'],
        
      },
      -rc_name    => 'default',
    },
    {
      -logic_name      => 'GenomeFactory',
      -module          => 'ensembl.production.hive.HiveGenomeFactory',
      -language        => 'python3',
      -rc_name         => 'default_D',
      -parameters => {
                      'metadata_db_uri' => $self->o('metadata_db_uri'),
                      'genome_uuid' => $self->o('genome_uuid'),
                      'dataset_type' => $self->o('dataset_type'),
                      'dataset_status' => $self->o('dataset_status'),
                      'division' => $self->o('division'),
                      'organism_group_type' => $self->o('organism_group_type'),                        
                      'species' => $self->o('species'),
                      'antispecies' => $self->o('antispecies'),                        
                      'batch_size' => $self->o('batch_size'),
                      'update_dataset_status' => $self->o('update_dataset_status'),       
                    }, 
      -flow_into  => $self->o('genome_factory_dynamic_output_flow'),

    },
    {
      -logic_name      => 'UpdateDatasetStatus',
      -module          => 'ensembl.production.hive.HiveDatasetFactory',
      -language        => 'python3',
      -rc_name         => 'default', 
      -parameters      => {
                            'metadata_db_uri'    => $self->o('metadata_db_uri'),
                            'update_dataset_status' => $self->o('update_dataset_status'),
                          },
    },
  ]
}

# Force an automatic loading of the registry in all workers.
sub beekeeper_extra_cmdline_options {
    my ($self) = @_;

    my $options = join(' ',
        $self->SUPER::beekeeper_extra_cmdline_options,
        "-reg_conf " . $self->o('registry'),
    );

    return $options;
}

sub resource_classes {
    my $self = shift;

    ## String it together
    my %time = (
        H => ' --time=1:00:00',
        D => ' --time=1-00:00:00',
        W => ' --time=7-00:00:00'
    );

    my %memory = (
<<<<<<< HEAD
        '100M'           => '100',
=======
>>>>>>> 84c89e05
        '500M'           => '500',
        '1GB'            => '1000',
        '2GB'            => '2000',
        '3GB'            => '3000',
        '4GB'            => '4000',
        '8GB'            => '8000',
        '16GB'           => '16000',
        '32GB'           => '32000',
        '50GB'           => '50000',
        '100GB'           => '100000',
        '200GB'           => '200000',

    );

    my $dq = ' --partition=datamover';
    my %output = (
        #Default is a duplicate of 100M
        'default'   => { 'SLURM' => $time{'H'} . ' --mem=' . $memory{'1GB'} . 'm' },
        'default_D' => { 'SLURM' => $time{'D'} . ' --mem=' . $memory{'1GB'} . 'm' },
        'default_W' => { 'SLURM' => $time{'W'} . ' --mem=' . $memory{'1GB'} . 'm' },
        #Data mover nodes
        'dm'       => { 'SLURM' => $dq . $time{'H'} . ' --mem=' . $memory{'1GB'} . 'm' },
        'dm_D'     => { 'SLURM' => $dq . $time{'D'} . ' --mem=' . $memory{'1GB'} . 'm' },
        'dm_W'     => { 'SLURM' => $dq . $time{'W'} . ' --mem=' . $memory{'1GB'} . 'm' },
        'dm32_D'   => { 'SLURM' => $dq . $time{'D'} . ' --mem=' . $memory{'32GB'} . 'm' },
        'dmMAX_D'  => { 'SLURM' => $dq . $time{'D'} . ' --mem=' . $memory{'200GB'} . 'm' },
    );

    while ((my $time_key, my $time_value) = each(%time)) {
        while ((my $memory_key, my $memory_value) = each(%memory)) {
            if ($time_key eq 'H') {
                $output{$memory_key} = { 'SLURM' => $time_value . '  --mem=' . $memory_value . 'm' };
            }
            else {
                $output{$memory_key . '_' . $time_key} = { 'SLURM' => $time_value . '  --mem=' . $memory_value . 'm' };
            }
        }
    }
    return \%output;
}

1;<|MERGE_RESOLUTION|>--- conflicted
+++ resolved
@@ -61,7 +61,7 @@
         'species' => [],
         'antispecies' => [],
         'batch_size' => 50,
-        'meta_filters' => {},   
+        'meta_filters' => {},
         'update_dataset_status' => 'Processing', #updates dataset status in new metadata db
         #param to connect to old pipeline analysis name
         'genome_factory_dynamic_output_flow' => {
@@ -83,7 +83,7 @@
       -input_ids  => [{}],
       -flow_into  => {
         '1'    => ['GenomeFactory'],
-        
+
       },
       -rc_name    => 'default',
     },
@@ -98,12 +98,12 @@
                       'dataset_type' => $self->o('dataset_type'),
                       'dataset_status' => $self->o('dataset_status'),
                       'division' => $self->o('division'),
-                      'organism_group_type' => $self->o('organism_group_type'),                        
+                      'organism_group_type' => $self->o('organism_group_type'),
                       'species' => $self->o('species'),
-                      'antispecies' => $self->o('antispecies'),                        
+                      'antispecies' => $self->o('antispecies'),
                       'batch_size' => $self->o('batch_size'),
-                      'update_dataset_status' => $self->o('update_dataset_status'),       
-                    }, 
+                      'update_dataset_status' => $self->o('update_dataset_status'),
+                    },
       -flow_into  => $self->o('genome_factory_dynamic_output_flow'),
 
     },
@@ -111,7 +111,7 @@
       -logic_name      => 'UpdateDatasetStatus',
       -module          => 'ensembl.production.hive.HiveDatasetFactory',
       -language        => 'python3',
-      -rc_name         => 'default', 
+      -rc_name         => 'default',
       -parameters      => {
                             'metadata_db_uri'    => $self->o('metadata_db_uri'),
                             'update_dataset_status' => $self->o('update_dataset_status'),
@@ -143,10 +143,8 @@
     );
 
     my %memory = (
-<<<<<<< HEAD
-        '100M'           => '100',
-=======
->>>>>>> 84c89e05
+       '100M'            => '100',
+        '200M'           => '200',
         '500M'           => '500',
         '1GB'            => '1000',
         '2GB'            => '2000',
