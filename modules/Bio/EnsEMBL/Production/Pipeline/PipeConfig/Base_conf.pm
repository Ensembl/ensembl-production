--- conflicted
+++ resolved
@@ -1,11 +1,7 @@
 =head1 LICENSE
 
 Copyright [1999-2015] Wellcome Trust Sanger Institute and the EMBL-European Bioinformatics Institute
-<<<<<<< HEAD
 Copyright [2016-2025] EMBL-European Bioinformatics Institute
-=======
-Copyright [2016-2024] EMBL-European Bioinformatics Institute
->>>>>>> 057d0d6c
 
 Licensed under the Apache License, Version 2.0 (the "License");
 you may not use this file except in compliance with the License.
@@ -28,7 +24,7 @@
 use base ('Bio::EnsEMBL::Hive::PipeConfig::EnsemblGeneric_conf');
 
 use Bio::EnsEMBL::Hive::PipeConfig::HiveGeneric_conf;
-use Bio::EnsEMBL::Hive::Version v2.5;
+use Bio::EnsEMBL::Hive::Version 2.5;
 
 use File::Spec::Functions qw(catdir);
 
@@ -65,7 +61,7 @@
         'species' => [],
         'antispecies' => [],
         'batch_size' => 50,
-        'meta_filters' => {},   
+        'meta_filters' => {},
         'update_dataset_status' => 'Processing', #updates dataset status in new metadata db
         #param to connect to old pipeline analysis name
         'genome_factory_dynamic_output_flow' => {
@@ -87,7 +83,7 @@
       -input_ids  => [{}],
       -flow_into  => {
         '1'    => ['GenomeFactory'],
-        
+
       },
       -rc_name    => 'default',
     },
@@ -102,12 +98,12 @@
                       'dataset_type' => $self->o('dataset_type'),
                       'dataset_status' => $self->o('dataset_status'),
                       'division' => $self->o('division'),
-                      'organism_group_type' => $self->o('organism_group_type'),                        
+                      'organism_group_type' => $self->o('organism_group_type'),
                       'species' => $self->o('species'),
-                      'antispecies' => $self->o('antispecies'),                        
+                      'antispecies' => $self->o('antispecies'),
                       'batch_size' => $self->o('batch_size'),
-                      'update_dataset_status' => $self->o('update_dataset_status'),       
-                    }, 
+                      'update_dataset_status' => $self->o('update_dataset_status'),
+                    },
       -flow_into  => $self->o('genome_factory_dynamic_output_flow'),
 
     },
@@ -115,7 +111,7 @@
       -logic_name      => 'UpdateDatasetStatus',
       -module          => 'ensembl.production.hive.HiveDatasetFactory',
       -language        => 'python3',
-      -rc_name         => 'default', 
+      -rc_name         => 'default',
       -parameters      => {
                             'metadata_db_uri'    => $self->o('metadata_db_uri'),
                             'update_dataset_status' => $self->o('update_dataset_status'),
@@ -147,10 +143,7 @@
     );
 
     my %memory = (
-<<<<<<< HEAD
         '100M'           => '100',
-=======
->>>>>>> 057d0d6c
         '500M'           => '500',
         '1GB'            => '1000',
         '2GB'            => '2000',
