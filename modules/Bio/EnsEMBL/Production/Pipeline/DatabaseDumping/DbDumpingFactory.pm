=head1 LICENSE

Copyright [1999-2015] Wellcome Trust Sanger Institute and the EMBL-European Bioinformatics Institute
Copyright [2016-2018] EMBL-European Bioinformatics Institute

Licensed under the Apache License, Version 2.0 (the "License");
you may not use this file except in compliance with the License.
You may obtain a copy of the License at

     http://www.apache.org/licenses/LICENSE-2.0

Unless required by applicable law or agreed to in writing, software
distributed under the License is distributed on an "AS IS" BASIS,
WITHOUT WARRANTIES OR CONDITIONS OF ANY KIND, either express or implied.
See the License for the specific language governing permissions and
limitations under the License.

=head1 NAME

 Bio::EnsEMBL::Production::Pipeline::DatabaseDumping::DbFactory;

=head1 DESCRIPTION

The factory will use the metadata database to find databases for a given division and dataflow
The database names and dumping location.
If databases array is defined, the module will flow these databases directly without checks.
Please note that you can only dump databases directly for one division. The metadata database won't be checked for this.

=cut

package Bio::EnsEMBL::Production::Pipeline::DatabaseDumping::DbDumpingFactory;

use base ('Bio::EnsEMBL::Hive::Process');
use strict;
use warnings;
use DBI;
use Bio::EnsEMBL::MetaData::DBSQL::MetaDataDBAdaptor;
use List::MoreUtils qw(uniq);

sub run {
  my ($self) = @_;
  my $division = $self->param('division');
  my $databases = $self->param('databases');
  my $vertebrates_release = $self->param('vertebrates_release');
  my $non_vertebrates_release = $self->param('non_vertebrates_release');
  my $base_output_dir = $self->param('base_output_dir');

  #Connect to the metadata database
  my $dba = Bio::EnsEMBL::MetaData::DBSQL::MetaDataDBAdaptor->new(
          -USER=>$self->param('meta_user'),
          -HOST=> $self->param('meta_host'),
          -PORT=>$self->param('meta_port'),
          -DBNAME=>$self->param('meta_database'),
  );
  #Get metadata adaptors
  my $gcdba = $dba->get_GenomeComparaInfoAdaptor();
  my $gdba = $dba->get_GenomeInfoAdaptor();
  my $dbdba = $dba->get_DatabaseInfoAdaptor();
  my $rdba = $dba->get_DataReleaseInfoAdaptor();
  #set release by querying the metadata db
  my $release;
  my $release_dir;
  if ($non_vertebrates_release){
    $release = $rdba->fetch_by_ensembl_genomes_release($non_vertebrates_release);
    $release_dir = $non_vertebrates_release;
  }
  else{
    $release = $rdba->fetch_by_ensembl_release($vertebrates_release);
    $release_dir = $vertebrates_release;
  }
  $gdba->data_release($release);

  # Either dump databases from databases array or loop through divisions
  if (@$databases) {
    #Dump given databases
    foreach my $database (@$databases){
      if (scalar @$division > 1) {
        die "Please run a separare pipeline for each divisions";
      }
      $self->dataflow_output_id({
                  database=>$database,
                  output_dir => $base_output_dir.$division->[0].'/release-'.$release_dir.'/mysql/',
                  }, 1);
    }
  }
  else{
    #Foreach divisions, get all the genomes and then databases associated.
    # Get the compara databases and other databases like mart
    foreach my $div (@$division){
      my $division_databases;
      my $genomes = $gdba->fetch_all_by_division($div);
      #Genome databases
      foreach my $genome (@$genomes){
        foreach my $database (@{$genome->databases()}){
          push (@$division_databases,$database->dbname);
        }
      }
      #mart databases
      foreach my $mart_database (@{$dbdba->fetch_databases_DataReleaseInfo($release,$div)}){
        push (@$division_databases,$mart_database->dbname);
      }
      #compara databases
      foreach my $compara_database (@{$gcdba->fetch_division_databases($div,$release)}){
        push (@$division_databases,$compara_database);
      }
      foreach my $division_database (uniq(@$division_databases)){
          $self->dataflow_output_id({
          database=>$division_database,
          output_dir => $base_output_dir.$div.'/release-'.$release_dir.'/mysql/',
          }, 1);
      }
    }
  }
<<<<<<< HEAD
  $dbh->disconnect;
 
=======
>>>>>>> bddd0f47
}
1;<|MERGE_RESOLUTION|>--- conflicted
+++ resolved
@@ -111,10 +111,5 @@
       }
     }
   }
-<<<<<<< HEAD
-  $dbh->disconnect;
- 
-=======
->>>>>>> bddd0f47
 }
 1;