--- conflicted
+++ resolved
@@ -128,11 +128,7 @@
   } else {
     $self->info('Did not find any non-chromosomal data');
   }
-<<<<<<< HEAD
-  
-=======
-
->>>>>>> 84c89e05
+
   foreach my $slice (@chromosomes) {
     $self->fine('Dumping chromosome %s', $slice->name());
     my $path = $self->_generate_file_name($slice->coord_system_name(), $slice->seq_region_name());
