--- conflicted
+++ resolved
@@ -57,113 +57,10 @@
 
 sub write_output {
   my ($self) = @_;
-<<<<<<< HEAD
-  my $species = $self->param('species') || [];
-
-  my @species = ( ref($species) eq 'ARRAY' ) ? @$species : ($species);
-
-  my $division = $self->param('division') || [];
-  my @division =
-    ( ref($division) eq 'ARRAY' ) ? @$division : ($division);
-  my $taxons = $self->param('taxons') || [];
-  my @taxons = ( ref($taxons) eq 'ARRAY' ) ? @$taxons : ($taxons);
-  my $antitaxons = $self->param('antitaxons') || [];
-  my @antitaxons =
-    ( ref($antitaxons) eq 'ARRAY' ) ? @$antitaxons : ($antitaxons);
-  my $run_all     = $self->param('run_all');
-  my $antispecies = $self->param('antispecies') || [];
-  my @antispecies =
-    ( ref($antispecies) eq 'ARRAY' ) ? @$antispecies : ($antispecies);
-  my %meta_filters = %{ $self->param('meta_filters') };
-
-  my $all_dbas =
-    Bio::EnsEMBL::Registry->get_all_DBAdaptors( -GROUP => 'core' );
-  my $all_compara_dbas =
-    Bio::EnsEMBL::Registry->get_all_DBAdaptors( -GROUP => 'compara' );
-  my %core_dbas;
-  my %compara_dbas;
-
-  if ( !scalar(@$all_dbas) ) {
-    $self->throw(
-"No core databases found in the registry; please check your registry parameters."
-    );
-  }
-
-  if ($run_all) {
-    %core_dbas = map { $_->species => $_ } @$all_dbas;
-    delete $core_dbas{'Ancestral sequences'};
-    %compara_dbas = map { $_->species => $_ } @$all_compara_dbas;
-    $self->warning( scalar( keys %core_dbas ) . " species loaded" );
-  }
-  elsif ( scalar(@species) ) {
-    foreach my $species (@species) {
-      $self->process_species( $all_dbas, $species, \%core_dbas );
-    }
-  }
-  elsif ( scalar(@division) ) {
-    foreach my $division (@division) {
-      $self->process_division( $all_dbas, $all_compara_dbas, $division,
-                               \%core_dbas, \%compara_dbas );
-    }
-  }
-  elsif ( scalar(@taxons) ) {
-    foreach my $taxon (@taxons) {
-      $self->process_taxon( $all_dbas, \%core_dbas , $self->taxonomy_dba(), $taxon, "add" );
-    }
-  }
-  else {
-    $self->warning("Supply one of: -species, -division, -taxons, -run_all OR you can seed jobs later");
-    #$self->throw(
-    #           'You must supply one of: -species, -division, -run_all');
-  }
-  if ( scalar(@antitaxons) ) {
-    foreach my $antitaxon (@antitaxons) {
-      $self->process_taxon( $all_dbas, \%core_dbas , $self->taxonomy_dba(), $antitaxon, "remove" );
-      $self->warning("$antitaxon taxon successfully removed");
-    }
-  }  
-  if ( scalar(@antispecies) ) {
-    foreach my $antispecies (@antispecies) {
-      delete $core_dbas{$antispecies};
-      $self->warning("$antispecies successfully removed");
-    }
-  }
-
-  if ( scalar( keys %meta_filters ) ) {
-    foreach my $meta_key ( keys %meta_filters ) {
-      $self->filter_species( $meta_key, $meta_filters{$meta_key},
-                             \%core_dbas );
-    }
-    
-  }
-
-  $self->param( 'core_dbas',    \%core_dbas );
-  $self->param( 'compara_dbas', \%compara_dbas );
-} ## end sub fetch_input
-
-sub process_division {
-  my ( $self, $all_dbas, $all_compara_dbas, $division, $core_dbas,
-       $compara_dbas )
-    = @_;
-  my $division_count = 0;
-
-  my %div_synonyms = %{ $self->param('div_synonyms') };
-  if ( exists $div_synonyms{$division} ) {
-    $division = $div_synonyms{$division};
-  }
-
-  $division = lc($division);
-  $division =~ s/ensembl//;
-  my $div_long = 'Ensembl' . ucfirst($division);
-
-  foreach my $dba (@$all_dbas) {
-    my $dbname = $dba->dbc->dbname();
-=======
   my $all_species      = $self->param_required('all_species');
   my $all_species_flow = $self->param('all_species_flow');
   my $core_flow        = $self->param('core_flow');
   my $check_intentions = $self->param('check_intentions');
->>>>>>> 729bca05
 
   foreach my $species ( @{$all_species} ) {
     # If check_intention is turned on, then check the production database
@@ -181,51 +78,10 @@
     $self->dataflow_output_id( $dataflow_params, $core_flow );
   }
 
-<<<<<<< HEAD
-  return;
-
-} ## end sub process_division
-
-sub taxonomy_dba {
-	my ($self) = @_;
-	if(!defined $self->{taxonomy_dba}) {
- 	  $self->{taxonomy_dba} = Bio::EnsEMBL::Registry->get_DBAdaptor('multi','taxonomy');
- 	  warn "No taxonomy database found" unless defined $self->{taxonomy_dba};
-	}
-	return $self->{taxonomy_dba};
-}
-
-sub process_taxon {
-  my ( $self, $all_dbas, $core_dbas, $taxonomy_dba, $taxon, $action )
-    = @_;
-
-  my $species_count;
-  my $node_adaptor = $taxonomy_dba->get_TaxonomyNodeAdaptor();
-  my $node = $node_adaptor->fetch_by_name_and_class($taxon,"scientific name");;
-  $self->throw("$taxon not found in the taxonomy database") if (!defined $node);
-  my $taxon_name = $node->names()->{'scientific name'}->[0];
-
-  foreach my $dba (@$all_dbas) {
-    #Next if DB is Compara ancestral sequences
-    next if $dba->species() =~ /ancestral/i;
-    my $dba_ancestors=$self->get_taxon_ancestors_name($dba,$node_adaptor);
-    if (grep(/$taxon_name/, @$dba_ancestors)){
-      if ($action eq "add"){
-        $$core_dbas{ $dba->species() } = $dba;
-        $species_count ++;
-      }
-      elsif ($action eq "remove")
-      {
-        delete $$core_dbas{$dba->species()};
-        $self->warning($dba->species()." successfully removed");
-        $species_count ++;
-      }
-=======
   my $flow_species = $self->flow_species($all_species);
   foreach my $flow ( keys %$flow_species ) {
     foreach my $species ( @{ $$flow_species{$flow} } ) {
       $self->dataflow_output_id( {'species' => $species}, $flow );
->>>>>>> 729bca05
     }
   }
 
