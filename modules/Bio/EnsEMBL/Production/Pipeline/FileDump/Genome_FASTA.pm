--- conflicted
+++ resolved
@@ -1,11 +1,7 @@
 =head1 LICENSE
 
 Copyright [1999-2015] Wellcome Trust Sanger Institute and the EMBL-European Bioinformatics Institute
-<<<<<<< HEAD
 Copyright [2016-2025] EMBL-European Bioinformatics Institute
-=======
-Copyright [2016-2024] EMBL-European Bioinformatics Institute
->>>>>>> 057d0d6c
 
 Licensed under the Apache License, Version 2.0 (the "License");
 you may not use this file except in compliance with the License.
@@ -69,7 +65,7 @@
   $self->param('$sm_filename', $sm_filename);
 
   #dump all into single file
-  $self->print_to_file([@$chr, @$non_chr, @$non_ref ], undef, $sm_filename, '>', $repeat_analyses); 
+  $self->print_to_file([@$chr, @$non_chr, @$non_ref ], undef, $sm_filename, '>', $repeat_analyses);
   # if ($per_chromosome && scalar(@$chr)) {
   #   $self->print_to_file($chr, 'chr', $sm_filename, '>', $repeat_analyses);
   #   if (scalar(@$non_chr)) {
@@ -79,12 +75,12 @@
   #   $self->print_to_file([@$chr, @$non_chr], undef, $sm_filename, '>', $repeat_analyses);
   # }
   if($self->param('unmasked')){
-      $self->unmask($sm_filename, $um_filename); 
+      $self->unmask($sm_filename, $um_filename);
   }
   if($self->param('hardmasked')){
     $self->hardmask($sm_filename, $hm_filename);
   }
-  
+
 
   # if (scalar(@$non_ref)) {
   #   my $um_non_ref_filename = $self->generate_non_ref_filename($um_filename);
