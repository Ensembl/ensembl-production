--- conflicted
+++ resolved
@@ -1,11 +1,7 @@
 =head1 LICENSE
 
 Copyright [1999-2015] Wellcome Trust Sanger Institute and the EMBL-European Bioinformatics Institute
-<<<<<<< HEAD
 Copyright [2016-2025] EMBL-European Bioinformatics Institute
-=======
-Copyright [2016-2024] EMBL-European Bioinformatics Institute
->>>>>>> 057d0d6c
 
 Licensed under the Apache License, Version 2.0 (the "License");
 you may not use this file except in compliance with the License.
@@ -57,7 +53,7 @@
   if($self->param_is_defined('geneset')){
     $filenames   = $self->param_required('filenames');
   }
-  
+
 
 
   my $dba = $self->dba;
@@ -68,11 +64,11 @@
   my $cds_filename  = $$filenames{'cds'};
   my $pep_filename  = $$filenames{'pep'};
 
-  #get everything including nonref  
+  #get everything including nonref
   $self->print_to_file([@$chr, @$non_chr ], $cdna_filename, $cds_filename, $pep_filename, '>');
   $self->print_to_file($non_ref, $cdna_filename, $cds_filename, $pep_filename, '>>');
 
-  #uncomment below code get nonref in seperate file 
+  #uncomment below code get nonref in seperate file
   # if (scalar(@$non_ref)) {
   #   my $non_ref_cdna_filename = $self->generate_non_ref_filename($cdna_filename);
   #   my $non_ref_cds_filename  = $self->generate_non_ref_filename($cds_filename);
@@ -110,7 +106,7 @@
       
       if ($transcript->translateable_seq ne '') {
         my $cds_seq = $cdna_seq;
-        if($self->param('cds')){ #no need to dump cds for blast mvp 
+        if($self->param('cds')){ #no need to dump cds for blast mvp
           $cds_seq->seq($transcript->translateable_seq);
           $cds_seq->display_id($self->header($transcript, 'cds'));
           $cds_serializer->print_Seq($cds_seq);
@@ -192,15 +188,15 @@
     push @attributes, 'description:"'.$gene->description.'"';
   }
 
-  
-  #set header prefix with ENSEMBL for blast files 
+
+  #set header prefix with ENSEMBL for blast files
   my $prefix = '';
 
   if ($self->param_is_defined('fasta_header_prefix')){
-    
+
     $prefix = $self->param('fasta_header_prefix');
 
-    #add addition attributes version & is_canonical for fata header only 
+    #add addition attributes version & is_canonical for fata header only
     if ($seq_type eq 'cdna' || $seq_type eq 'cds') {
       push @attributes, 'version:'.$transcript->version;
       push @attributes, 'is_canonical:'.$transcript->is_canonical();
