--- conflicted
+++ resolved
@@ -95,13 +95,8 @@
       $species_dirname,
       $species_name,
       $assembly,
-<<<<<<< HEAD
-      $genome_dirname,
-      $self->param_required('annotation_source')
-=======
       $self->param_required('annotation_source'),
       $genome_dirname,
->>>>>>> 01c4e491
     );
   } elsif ($data_category eq 'geneset') {
     $subdirs = catdir(
@@ -118,13 +113,8 @@
       $species_dirname,
       $species_name,
       $assembly,
-<<<<<<< HEAD
-      $rnaseq_dirname,
-      $self->param_required('annotation_source')
-=======
       $self->param_required('annotation_source'),
       $rnaseq_dirname
->>>>>>> 01c4e491
     );
   }
 
