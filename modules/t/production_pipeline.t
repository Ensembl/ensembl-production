# Copyright [1999-2015] Wellcome Trust Sanger Institute and the EMBL-European Bioinformatics Institute
<<<<<<< HEAD
# Copyright [2016-2025] EMBL-European Bioinformatics Institute
=======
# Copyright [2016-2024] EMBL-European Bioinformatics Institute
>>>>>>> 057d0d6c
#
# Licensed under the Apache License, Version 2.0 (the "License");
# you may not use this file except in compliance with the License.
# You may obtain a copy of the License at
#
#      http://www.apache.org/licenses/LICENSE-2.0
#
# Unless required by applicable law or agreed to in writing, software
# distributed under the License is distributed on an "AS IS" BASIS,
# WITHOUT WARRANTIES OR CONDITIONS OF ANY KIND, either express or implied.
# See the License for the specific language governing permissions and
# limitations under the License.

use strict;
use warnings;

## run on empty production db

use Test::More;
use Bio::EnsEMBL::Test::MultiTestDB;
use Bio::EnsEMBL::Test::RunPipeline;

my $options;
if(@ARGV) {
  $options = join(q{ }, @ARGV);
}
else {
  $options = '-run_all 1';
}
$options .= ' -scratch_large_dir /tmp/${USER} ';


ok(1, 'Startup test');

my $human = Bio::EnsEMBL::Test::MultiTestDB->new('homo_sapiens');
my $human_dba = $human->get_DBAdaptor('core');
ok($human_dba, 'Human is available') or BAIL_OUT 'Cannot get human core DB. Do not continue';

my $multi_db = Bio::EnsEMBL::Test::MultiTestDB->new('multi');
my $production = $multi_db->get_DBAdaptor('production') or BAIL_OUT 'Cannot get production DB. Do not continue';

my $module = 'Bio::EnsEMBL::Production::Pipeline::PipeConfig::CoreStatistics_conf';
my $pipeline = Bio::EnsEMBL::Test::RunPipeline->new($module, $options);
$pipeline->run();

my $dfa  = $human_dba->get_DensityFeatureAdaptor();
my $sa = $human_dba->get_SliceAdaptor();
my $aa = $human_dba->get_AttributeAdaptor();
my $ga = $human_dba->get_GeneAdaptor();
my $ta = $human_dba->get_TranscriptAdaptor();
my $tla = $human_dba->get_TranslationAdaptor();
my $ea = $human_dba->get_ExonAdaptor();
my $genome_container = $human_dba->get_GenomeContainer();
my $sql_helper = $human_dba->dbc->sql_helper();

my $slice = $sa->fetch_by_region('chromosome', '6');
my $gene = $ga->fetch_by_stable_id('ENSG00000167393');
my $transcript = $ta->fetch_by_stable_id('ENST00000376806');
my $translation = $tla->fetch_by_stable_id('ENSP00000334263');
my $exon = $ea->fetch_by_stable_id('ENSE00001654835');
my $exon2 = $ea->fetch_by_stable_id('ENSE00001730680');

print("Test human db...................");
print($human_dba->dbc->host);
print($human_dba->dbc->port);
print($human_dba->dbc->dbname);
print($human_dba->dbc->user);
use Data::Dumper;
print(Dumper($genome_container));

# Check coding density for chromosome 6
my @coding_density = @{ $dfa->fetch_all_by_Slice($slice, 'codingdensity') };
my $coding_density = 0;
foreach my $c (@coding_density) {
   $coding_density+= $c->density_value;
}
is($coding_density, 22, "Coding density on chromosome 6");

# Check coding density for all chromosomes
@coding_density = @{ $dfa->fetch_all('codingdensity') };
$coding_density = 0;
foreach my $c (@coding_density) {
   $coding_density+= $c->density_value;
}
is($coding_density, $genome_container->get_coding_count, "Coding density on all chromosomes");

# Check coding count for chromosome 6
my @coding_count = @{ $aa->fetch_all_by_Slice($slice, 'coding_cnt') };
my $coding_count = 0;
foreach my $c (@coding_count) {
   $coding_count += $c->value;
}
is($coding_count, 22, "Coding count on chromosome 6");

# Check coding count for all reference chromosomes
@coding_count = @{ $aa->fetch_all_by_Slice(undef, 'coding_cnt') };
$coding_count = 0;
foreach my $c (@coding_count) {
   $coding_count += $c->value;
}
is($coding_count, $genome_container->get_coding_count, "Coding count on all reference chromosomes");

# Check coding count for all alternate sequences
my @coding_acount = @{ $aa->fetch_all_by_Slice(undef, 'coding_acnt') };
my $coding_acount = 0;
foreach my $c (@coding_acount) {
   $coding_acount += $c->value;
}
is($coding_acount, $genome_container->get_alt_coding_count, "Coding count on all alternate sequences");


# Check pseudogene density for chromosome 6
my @pseudo_density = @{ $dfa->fetch_all_by_Slice($slice, 'pseudogenedensity') };
my $pseudo_density = 0;
foreach my $p (@pseudo_density) {
   $pseudo_density += $p->density_value;
}
is($pseudo_density, 49, "Pseudogene density on chromosome 6");

# Check pseudogene density for all chromosomes
@pseudo_density = @{ $dfa->fetch_all('pseudogenedensity') };
$pseudo_density = 0;
foreach my $p (@pseudo_density) {
   $pseudo_density += $p->density_value;
}
is($pseudo_density, $genome_container->get_pseudogene_count, "Pseudogene density on all reference chromosomes");

# Check pseudogene count for chromosome 6
my @pseudo_count = @{ $aa->fetch_all_by_Slice($slice, 'pseudogene_cnt') };
my $pseudo_count = 0;
foreach my $c (@pseudo_count) {
   $pseudo_count += $c->value;
}
is($pseudo_count, 49, "Pseudogene count on chromosome 6");

# Check pseudogene count for all reference chromosomes
@pseudo_count = @{ $aa->fetch_all_by_Slice(undef, 'pseudogene_cnt') };
$pseudo_count = 0;
foreach my $c (@pseudo_count) {
   $pseudo_count += $c->value;
}
is($pseudo_count, $genome_container->get_pseudogene_count, "Pseudogene count on all reference chromosomes");

# Check pseudogene count for all alternate sequences
my @pseudo_acount = @{ $aa->fetch_all_by_Slice(undef, 'pseudogene_acnt') };
my $pseudo_acount = 0;
foreach my $c (@pseudo_acount) {
   $pseudo_acount += $c->value;
}
is($pseudo_acount, $genome_container->get_alt_pseudogene_count, "Pseudogene count on all alternate sequences");


# Check long noncoding density for chromosome 6
my @long_noncoding_density = @{ $dfa->fetch_all_by_Slice($slice, 'longnoncodingdensity') };
my $long_noncoding_density = 0;
foreach my $n (@long_noncoding_density) {
   $long_noncoding_density += $n->density_value;
}
is($long_noncoding_density, 7, "LongNonCoding density on chromosome 6");

# Check long noncoding density for all chromosomes
@long_noncoding_density = @{ $dfa->fetch_all('longnoncodingdensity') };
$long_noncoding_density = 0;
foreach my $n (@long_noncoding_density) {
   $long_noncoding_density += $n->density_value;
}
is($long_noncoding_density, $genome_container->get_lnoncoding_count, "Long non coding density on all reference chromosomes");

# Check long noncoding count for chromosome 6
my @long_noncoding_count = @{ $aa->fetch_all_by_Slice($slice, 'noncoding_cnt_l') };
my $long_noncoding_count = 0;
foreach my $c (@long_noncoding_count) {
   $long_noncoding_count += $c->value;
}
is($long_noncoding_count, 7, "Long non coding count on chromosome 6");

# Check long noncoding count for all reference chromosomes
@long_noncoding_count = @{ $aa->fetch_all_by_Slice(undef, 'noncoding_cnt_l') };
$long_noncoding_count = 0;
foreach my $c (@long_noncoding_count) {
   $long_noncoding_count += $c->value;
}
is($long_noncoding_count, $genome_container->get_lnoncoding_count, "Long non coding count on all reference chromosomes");

# Check long noncoding count for all alternate sequences
my @long_noncoding_acount = @{ $aa->fetch_all_by_Slice(undef, 'noncoding_acnt_l') };
my $long_noncoding_acount = 0;
foreach my $c (@long_noncoding_acount) {
   $long_noncoding_acount += $c->value;
}
is($long_noncoding_acount, $genome_container->get_alt_lnoncoding_count, "Long non coding count on all alternate sequences");

# Check short noncoding density for chromosome 6
my @short_noncoding_density = @{ $dfa->fetch_all_by_Slice($slice, 'shortnoncodingdensity') };
my $short_noncoding_density = 0;
foreach my $n (@short_noncoding_density) {
   $short_noncoding_density += $n->density_value;
}
is($short_noncoding_density, 1, "ShortNonCoding density on chromosome 6");

# Check short noncoding density for all chromosomes
@short_noncoding_density = @{ $dfa->fetch_all('shortnoncodingdensity') };
$short_noncoding_density = 0;
foreach my $n (@short_noncoding_density) {
   $short_noncoding_density += $n->density_value;
}
is($short_noncoding_density, $genome_container->get_snoncoding_count, "Short non coding density on all reference chromosomes");

# Check short noncoding count for chromosome 6
my @short_noncoding_count = @{ $aa->fetch_all_by_Slice($slice, 'noncoding_cnt_s') };
my $short_noncoding_count = 0;
foreach my $c (@short_noncoding_count) {
   $short_noncoding_count += $c->value;
}
is($short_noncoding_count, 1, "Short non coding count on chromosome 6");

# Check short noncoding count for all reference chromosomes
@short_noncoding_count = @{ $aa->fetch_all_by_Slice(undef, 'noncoding_cnt_s') };
$short_noncoding_count = 0;
foreach my $c (@short_noncoding_count) {
   $short_noncoding_count += $c->value;
}
is($short_noncoding_count, $genome_container->get_snoncoding_count, "Short non coding count on all reference chromosomes");

# Check short noncoding count for all alternate sequences
my @short_noncoding_acount = @{ $aa->fetch_all_by_Slice(undef, 'noncoding_acnt_s') };
my $short_noncoding_acount = 0;
foreach my $c (@short_noncoding_acount) {
   $short_noncoding_acount += $c->value;
}
is($short_noncoding_acount, $genome_container->get_alt_snoncoding_count, "Short non coding count on all alternate sequences");


# Check repeat density for chromosome 6
my @repeat_density = @{ $dfa->fetch_all_by_Slice($slice, 'percentagerepeat') };
my $repeat_density = 0;
foreach my $r (@repeat_density) {
   $repeat_density += $r->density_value;
}
cmp_ok($repeat_density, '==',49.3626, "Repeat density for chromosome 6");


# Check gc density for chromosome 6
my @gc_density = @{ $dfa->fetch_all_by_Slice($slice, 'percentgc') };
my $gc_density = 0;
foreach my $gc (@gc_density) {
   $gc_density += $gc->density_value;
}
cmp_ok($gc_density,'==', 85.02, "GC density for chromosome 6");


# Check gc count for ENSG00000167393
my @gc_count = @{ $aa->fetch_all_by_Gene($gene, 'GeneGC') };
my $gc_count = 0;
foreach my $c (@gc_count) {
   $gc_count += $c->value;
}
cmp_ok($gc_count,'==', 58.29, "GC count for ENSG00000167393");

# Check total length and reference length
my $ref_sql = "select sum(length) from seq_region sr, seq_region_attrib sra, coord_system cs
where sr.seq_region_id = sra.seq_region_id
and sra.attrib_type_id = 6
and sr.coord_system_id = cs.coord_system_id
and cs.species_id = 1 and cs.name != 'lrg'
and sr.seq_region_id not in (select distinct seq_region_id from assembly_exception ae where ae.exc_type != 'par')";
my $ref_length = $sql_helper->execute_single_result(-SQL => $ref_sql);
is($ref_length, $genome_container->get_ref_length(), "Ref length is correct");

# Check transcript counts
my $transcript_sql = "select count(*) from transcript t, seq_region s
where t.seq_region_id = s.seq_region_id
and t.seq_region_id not in (
select sa.seq_region_id from seq_region_attrib sa, attrib_type at
where at.attrib_type_id = sa.attrib_type_id
and at.code = 'non_ref')";
my $transcript_count = $sql_helper->execute_single_result(-SQL => $transcript_sql);
is($transcript_count, $genome_container->get_transcript_count(), "Number of transcripts is correct");
my $alt_transcript_sql = "select count(*) from transcript t, seq_region s, seq_region_attrib sa, attrib_type at
where s.seq_region_id = t.seq_region_id
and s.seq_region_id = sa.seq_region_id
and sa.attrib_type_id = at.attrib_type_id
and at.code = 'non_ref'
and biotype not in ('LRG_gene')";
my $alt_transcript_count = $sql_helper->execute_single_result(-SQL => $alt_transcript_sql);
is($alt_transcript_count, $genome_container->get_alt_transcript_count(), "Number of alt transcripts is correct");


# Check pepstat counts for ENSP00000334263
my @pep_count = @{ $aa->fetch_all_by_Translation($translation) };
foreach my $p (@pep_count) {
   if ($p->code eq "Charge") {
      is($p->value, "-7.0", "Charge for ENSP00000334263");
   } elsif ($p->code eq "IsoPoint") {
      is($p->value, "5.2743", "IsoPoint for ENSP00000334263");
   } elsif ($p->code eq "NumResidues") {
      is($p->value, "346", "Number of residues for ENSP00000334263");
   } elsif ($p->code eq "MolecularWeight") {
      is($p->value, "39061.68", "Molecular weight for ENSP00000334263");
   } elsif ($p->code eq "AvgResWeight") {
      is($p->value, "112.895", "Average residual weight for ENSP00000334263");
   }
}


# Check constitutive state for exons
my $is_constitutive = $exon->is_constitutive();
is($is_constitutive, 1, "ENSE00001654835 is constitutive");
$is_constitutive = $exon2->is_constitutive();
is($is_constitutive, 0, "ENSE00001612438 is not constitutive");


done_testing();<|MERGE_RESOLUTION|>--- conflicted
+++ resolved
@@ -1,9 +1,5 @@
 # Copyright [1999-2015] Wellcome Trust Sanger Institute and the EMBL-European Bioinformatics Institute
-<<<<<<< HEAD
 # Copyright [2016-2025] EMBL-European Bioinformatics Institute
-=======
-# Copyright [2016-2024] EMBL-European Bioinformatics Institute
->>>>>>> 057d0d6c
 #
 # Licensed under the Apache License, Version 2.0 (the "License");
 # you may not use this file except in compliance with the License.
@@ -66,13 +62,6 @@
 my $exon = $ea->fetch_by_stable_id('ENSE00001654835');
 my $exon2 = $ea->fetch_by_stable_id('ENSE00001730680');
 
-print("Test human db...................");
-print($human_dba->dbc->host);
-print($human_dba->dbc->port);
-print($human_dba->dbc->dbname);
-print($human_dba->dbc->user);
-use Data::Dumper;
-print(Dumper($genome_container));
 
 # Check coding density for chromosome 6
 my @coding_density = @{ $dfa->fetch_all_by_Slice($slice, 'codingdensity') };
