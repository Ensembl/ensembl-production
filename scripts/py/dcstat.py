#!/usr/bin/env python
<<<<<<< HEAD

=======
>>>>>>> d362295a
# Copyright [1999-2015] Wellcome Trust Sanger Institute and the EMBL-European Bioinformatics Institute
# Copyright [2016-2020] EMBL-European Bioinformatics Institute
# Licensed under the Apache License, Version 2.0 (the "License");
# you may not use this file except in compliance with the License.
# You may obtain a copy of the License at
#     http://www.apache.org/licenses/LICENSE-2.0
# Unless required by applicable law or agreed to in writing, software
# distributed under the License is distributed on an "AS IS" BASIS,
# WITHOUT WARRANTIES OR CONDITIONS OF ANY KIND, either express or implied.
# See the License for the specific language governing permissions and
# limitations under the License.
<<<<<<< HEAD


=======
>>>>>>> d362295a
# Requirements:
#   Python 3.7+
# Usage example:
#   python dcstat.py /path/to/failed_dcs.json -v 2 -d CompareXref CompareGOXref -s ovis_aries bos_taurus
# Print help:
#   python dcstat.py -h


import argparse
from functools import partial
import logging
import json
import re
from typing import NamedTuple, List, Pattern, Callable


logging.basicConfig(format='%(levelname)s: %(message)s')


logger = logging.getLogger(__name__)


class FailedTests(NamedTuple):
    title: str
    content: List[str]


class DBParams(NamedTuple):
    species: str
    db_type: str
    db_name: str


class Failure(NamedTuple):
    db_params: DBParams
    tests: List[FailedTests]


def collect_failures(dc_label: str, dc_data: dict, filter_species: set = None) -> List[Failure]:
    valid_test_func = ANALYSIS_MAP[dc_label]
    failures_list: List[Failure] = []
    for db_labels, dc_tests_elems in dc_data.items():
        db_params = DBParams(*db_labels.split(', '))
        if filter_species:
            if db_params.species not in filter_species:
                continue
        failures = []
        for test_label, test_lines in dc_tests_elems['tests'].items():
            try:
                valid = valid_test_func(test_lines)  # type: ignore
            except ValueError as e:
                # print(f'Test: {test_label}\n{test_lines}')
                logger.warning('Could not parse %s failures for "%s"', dc_label, test_label)
                valid = False
            if not valid:  # type: ignore
                failures.append(FailedTests(test_label, test_lines))
        if failures:
            failures_list.append(Failure(db_params, failures))
    return failures_list


xref_re = re.compile(r'^(?P<current_count>\d+) \< (?P<previous_count>\d+) \* (?P<treshold>\d+)\%$')

def valid_compare_xref(dc_result: List[str]) -> bool:
    parsed_results = []
    for line in dc_result:
        match = xref_re.match(line)
        if match:
            parsed_results.append(match.groupdict())
    return compare_xref(parsed_results)


def compare_xref(parsed_results: List[dict]) -> bool:
    # If at least one is 0 the DC is SUSPICIOUS!
    # Obviously we can do fancier things here
    for result in parsed_results:
        if result['current_count'] == '0':
            return False
    return True


def compare_two(regex: Pattern, compare_func: Callable, dc_result: List[str]) -> bool:
    error_log = ' '.join(dc_result)
    try:
        first, second = regex.match(error_log).groups() # type: ignore
    except AttributeError:
        raise ValueError('Test lines do not match regex')
    return compare_func(first, second)


gene_names_re = re.compile(r"^.+?\s+\'(?P<current>\d+\.\d)\'\s+<=\s+\'(?P<previous>\d+)\'.+$")

def compare_projected_gene_names(current: str, previous: str) -> bool:
    # Obviously we can do fancier things here
    return float(current) <= float(previous)


xref_exists_re = re.compile(r"^.+?\s+\'(?P<current>\d+)\'\s+>\s+\'(?P<previous>\d+)\'.+$")

def compare_xref_exists(current: str, previous: str) -> bool:
    # Obviously we can do fancier things here
    return int(current) > int(previous)



got_expected_re = re.compile(r"^.+?\s+got: \'(?P<got>\d+)\'\s+expected: \'(?P<expected>\d+)\'.*$")

got_expected_obj_re = re.compile(r"^.+?\s+\$got->.+? = (?P<got>.*?)\s+\$expected->.+? = (?P<expected>.*?).*$")


def compare_got_expected_int(got: str, expected: str) -> bool:
    # Obviously we can do fancier things here
    return int(got) == int(expected)

def compare_got_expected_str(got: str, expected: str) -> bool:
    # Obviously we can do fancier things here
    return got == expected


got_expected_int = partial(compare_two, got_expected_re, compare_got_expected_int)
got_expected_obj = partial(compare_two, got_expected_obj_re, compare_got_expected_str)


# TODO: Specify more analysis here
ANALYSIS_MAP = {
    'CompareGOXref': valid_compare_xref,
    'CompareProjectedGOXrefs': valid_compare_xref,
    'CompareXref': valid_compare_xref,
    'CompareProjectedGeneNames': partial(compare_two, gene_names_re, compare_projected_gene_names),
    'DuplicateTranscriptNames': got_expected_int,
    'DuplicateXref': got_expected_int,
    'HGNCMultipleGenes': got_expected_int,
    'XrefTypes': got_expected_int,
    'ForeignKeys': got_expected_int,
    'StableIdDisplayXref': got_expected_int,
    'XrefPrefixes': got_expected_int,
    'DisplayXrefExists': partial(compare_two, xref_exists_re, compare_xref_exists),
    'CanonicalTranscripts': got_expected_int,
    'GeneBiotypes': got_expected_int,
    'ProteinTranslation': got_expected_int,
    'VersionedGenes': got_expected_int,
    'FeatureBounds': got_expected_int,
    'TranscriptBounds': got_expected_int,
    'AnalysisFormat': got_expected_int,
    'SeqRegionTopLevel': got_expected_int,
    'ValidTranslations': got_expected_int,
    'ControlledAnalysis': got_expected_obj,
    'SchemaPatchesApplied': got_expected_obj,
    'CompareMetaKeys': got_expected_obj,
    'MetaKeyConditional': got_expected_obj,
    'CompareSchema': got_expected_obj,
}


def dc_stats(data: dict, filter_species: set = None) -> list:
    lines = []
    for dc_label, dc_data in data.items():
        if dc_label in ANALYSIS_MAP:
            collected_failures = collect_failures(dc_label, dc_data, filter_species)
            lines.append(f'{dc_label:<30}{len(dc_data):<20}\t{len(collected_failures):<10}')
        else:
            lines.append(f'{dc_label:<30}{len(dc_data):<20}{"DUNNO":<10}')
    return lines


def dc_failures(data: dict, dc_label: str, verbosity: int = 1, filter_species: set = None) -> list:
    lines = []
    if dc_label in ANALYSIS_MAP:
        collected_failures = collect_failures(dc_label, data[dc_label], filter_species)
        for failure in collected_failures:
            if verbosity >= 1:
                lines.append(f'{failure.db_params.db_name:<50}')
            if verbosity >= 2:
                for failed_test in failure.tests:
                    lines.append(f'\t{failed_test.title}')
                    if verbosity >= 3:
                        for result in failed_test.content:
                            lines.append(f'\t\t{result}\n')
    else:
        lines.append('Unknown DC')
    return lines


def main():
    parser = argparse.ArgumentParser(description='DataCheck Statistics & Report')
    parser.add_argument('dc_file', type=str,
                        help='Path to JSON DataCheck file to analize.')
    parser.add_argument('-d', '--dc', type=str, nargs='+',
                        help='List of DC names to show.')
    parser.add_argument('-v', '--verbosity', type=int, default=1,
            help='Verbosity level: 1) shows only DB names. 2) shows also failed tests names. 3) shows also errors log')
    parser.add_argument('-s', '--filter-species', type=str, nargs='+',
                        help='Filter results by species.')
    parser.add_argument('-Q', '--quiet', action='store_true',
                        help='Silence warnings and infos.')
    args = parser.parse_args()

    with open(args.dc_file, 'r') as f:
        dcs = json.load(f)

    if args.quiet:
        logger.setLevel(logging.ERROR)

    filter_species = None
    if args.filter_species:
        filter_species = set(args.filter_species)

    stats = dc_stats(dcs, filter_species)
    print(f'\n{"DATACHECK":<30}{"REPORTED":<20}{"SUSPICIOUS":<10}')

    dc_filter_labels = None
    if args.dc:
        dc_filter_labels = set(args.dc)

    for line in stats:
        if dc_filter_labels:
            if not line.split()[0] in dc_filter_labels:
                continue
        print(line)

    if args.dc:
        for dc_label in args.dc:
            failures = dc_failures(dcs, dc_label, args.verbosity, filter_species)
            print('\n\n')
            print(f'{dc_label}:\n')
            for line in failures:
                print(line)


if __name__ == '__main__':
    main()<|MERGE_RESOLUTION|>--- conflicted
+++ resolved
@@ -1,8 +1,5 @@
 #!/usr/bin/env python
-<<<<<<< HEAD
-
-=======
->>>>>>> d362295a
+
 # Copyright [1999-2015] Wellcome Trust Sanger Institute and the EMBL-European Bioinformatics Institute
 # Copyright [2016-2020] EMBL-European Bioinformatics Institute
 # Licensed under the Apache License, Version 2.0 (the "License");
@@ -14,11 +11,9 @@
 # WITHOUT WARRANTIES OR CONDITIONS OF ANY KIND, either express or implied.
 # See the License for the specific language governing permissions and
 # limitations under the License.
-<<<<<<< HEAD
-
-
-=======
->>>>>>> d362295a
+
+
+
 # Requirements:
 #   Python 3.7+
 # Usage example:
