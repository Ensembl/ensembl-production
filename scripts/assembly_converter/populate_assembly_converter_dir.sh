--- conflicted
+++ resolved
@@ -134,11 +134,8 @@
                         elif [[ "${assembly}" = 'NCBIM36' && "${dir}" = 'mus_musculus' ]]
                         then
                             file_path=`find ${src_ftp}/release-*/mus_musculus*/data/fasta/dna/ -type f -name "${dir^}.${assembly}.*.dna.seqlevel.fa.gz" | sort -r | head -n1`
-<<<<<<< HEAD
-=======
                         elif [[ $division == "vertebrates" ]]; then
                             file_path=`find ${src_ftp}/release-*/fasta/${dir}/dna/ -type f -name "${dir^}.${assembly}.*.dna.toplevel.fa.gz" -o -name "${dir^}.${assembly}.dna.toplevel.fa.gz" | sort -r | head -n1`
->>>>>>> 4d007ad3
                         else
                             file_path=`find ${src_ftp}/release-*/${division}/fasta/${dir}/dna/ -type f -name "${dir^}.${assembly}.*.dna.toplevel.fa.gz" -o -name "${dir^}.${assembly}.dna.toplevel.fa.gz" | sort -r | head -n1`
                         fi
