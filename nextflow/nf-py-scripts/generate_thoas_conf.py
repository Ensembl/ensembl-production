--- conflicted
+++ resolved
@@ -155,15 +155,6 @@
       'collection'  : args.mongo_db_collection,
     }            
 
-<<<<<<< HEAD
-    # genomes['REFGET DB'] = {
-    #   'host'     : args.refget_db_host,
-    #   'port'     : args.refget_db_port, 
-    #   'db'       : args.refget_db_dbname, 
-    #   'user'     : args.refget_db_user, 
-    #   'password' : args.refget_db_password,     
-    # }
-=======
     #genomes['REFGET DB'] = {
     #  'host'     : args.refget_db_host,
     #  'port'     : args.refget_db_port, 
@@ -171,7 +162,6 @@
     #  'user'     : args.refget_db_user, 
     #  'password' : args.refget_db_password,     
     #}
->>>>>>> 44564a19
     
   #write config parser
   with args.output as configfile:
